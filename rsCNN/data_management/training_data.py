import os
from pathlib import Path
import re
from typing import List, Tuple

import fiona
import gdal
import numpy as np
import numpy.matlib
import ogr
import rasterio.features
from tqdm import tqdm

from rsCNN import configs
from rsCNN.data_management import scalers
from rsCNN.data_management import shared
# TODO:  remove * imports
from rsCNN.utils.general import *
from rsCNN.utils import logging

_logger = logging.get_child_logger(__name__)


_FILENAME_BUILT_DATA_CONFIG_SUFFIX = 'built_data_config.yaml'
_FILENAME_FEATURES_SUFFIX = 'features_{}.npy'
_FILENAME_FEATURES_MUNGE_SUFFIX = '_features_munge_memmap.npy'
_FILENAME_RESPONSES_SUFFIX = 'responses_{}.npy'
_FILENAME_RESPONSES_MUNGE_SUFFIX = '_responses_munge_memmap.npy'
_FILENAME_WEIGHTS_SUFFIX = 'weights_{}.npy'
_FILENAME_WEIGHTS_MUNGE_SUFFIX = '_weights_munge_memmap.npy'
_VECTORIZED_FILENAMES = ('kml', 'shp')


def rasterize_vector(vector_file, geotransform, output_shape):
    """ Rasterizes an input vector directly into a numpy array.
    Arguments:
    vector_file - str
      Input vector file to be rasterized.
    geotransform - list
      A gdal style geotransform.
    output_shape - tuple
      The shape of the output file to be generated.

    Return:
    A rasterized 2-d numpy array.
    """
    ds = fiona.open(vector_file, 'r')
    geotransform = [geotransform[1], geotransform[2], geotransform[0],
                    geotransform[4], geotransform[5], geotransform[3]]
    mask = np.zeros(output_shape)
    for n in range(0, len(ds)):
        rasterio.features.rasterize([ds[n]['geometry']], transform=geotransform, default_value=1, out=mask)
    return mask


def build_or_load_rawfile_data(config: configs.Config, rebuild: bool = False):
    data_container = Dataset(config)
    data_container.check_input_files(
        config.raw_files.feature_files, config.raw_files.response_files,
        config.raw_files.boundary_files
    )

    data_container.feature_raw_band_types = data_container.get_band_types(
        config.raw_files.feature_files, config.raw_files.feature_data_type)
    data_container.response_raw_band_types = data_container.get_band_types(
        config.raw_files.response_files, config.raw_files.response_data_type)

    # Load data if it already exists
    if _check_built_data_files_exist(config) and not rebuild:
        features, responses, weights = _load_built_data_files(config)

    else:
        assert config.raw_files.feature_files is not [], 'feature files to pull data from are required'
        assert config.raw_files.response_files is not [], 'response files to pull data from are required'
        _create_built_data_output_directory(config)

        if (config.raw_files.ignore_projections is False):
            check_projections(config.raw_files.feature_files,
                              config.raw_files.response_files,
                              config.raw_files.boundary_files
                              )

        if (config.raw_files.boundary_files is not None):
            boundary_files = [[loc_file for loc_file in config.raw_files.boundary_files
<<<<<<< HEAD
                              if gdal.Open(loc_file, gdal.GA_ReadOnly) is not None]]
=======
                               if gdal.Open(loc_file, gdal.GA_ReadOnly) is not None]]
>>>>>>> 7daee9b3
        else:
            boundary_files = None

        check_resolutions(config.raw_files.feature_files, config.raw_files.response_files, boundary_files)

        if (config.data_build.response_data_format == 'FCN'):
            features, responses, weights, feature_band_types, response_band_types = build_training_data_ordered(
                config, data_container.feature_raw_band_types, data_container.response_raw_band_types)
        elif (config.data_build.response_data_format == 'CNN'):
            features, responses, weights, feature_band_types, response_band_types = \
                build_training_data_from_response_points(
                    config, data_container.feature_raw_band_types, data_container.response_raw_band_types)
        else:
            raise NotImplementedError('Unknown response data format')

        data_container.feature_band_types = feature_band_types
        data_container.response_band_types = response_band_types

    data_container.features = features
    data_container.responses = responses
    data_container.weights = weights

    return data_container


def get_proj(fname):
    """ Get the projection of a raster/vector dataset.
    Arguments:
    fname - str
      Name of input file.
    is_vector - boolean
      Boolean indication of whether the file is a vector or a raster.

    Returns:
    The projection of the input fname
    """
    ds = gdal.Open(fname, gdal.GA_ReadOnly)
    if (ds is not None):
        b_proj = ds.GetProjection()
        if (b_proj is not None):
            return b_proj

    if (os.path.basename(fname).split('.')[-1] == 'shp'):
        vset = ogr.GetDriverByName('ESRI Shapefile').Open(fname, gdal.GA_ReadOnly)
    elif (os.path.basename(fname).split('.')[-1] == 'kml'):
        vset = ogr.GetDriverByName('KML').Open(fname, gdal.GA_ReadOnly)
    else:
        raise Exception('Cannot find projection from file {}'.format(fname))

    if (vset is None):
        raise Exception('Cannot find projection from file {}'.format(fname))
    else:
        b_proj = vset.GetLayer().GetSpatialRef()
        if (b_proj is None):
            raise Exception('Cannot find projection from file {}'.format(fname))
        else:
            b_proj = re.sub('\W', '', str(b_proj))

    return b_proj


def check_projections(a_files, b_files, c_files=None):

    loc_a_files = [item for sublist in a_files for item in sublist]
    loc_b_files = [item for sublist in b_files for item in sublist]
    if c_files is None:
        loc_c_files = list()
    else:
        loc_c_files = [item for sublist in c_files for item in sublist]

    a_proj = []
    b_proj = []
    c_proj = []

    for _f in range(len(loc_a_files)):
        a_proj.append(get_proj(loc_a_files[_f]))
        b_proj.append(get_proj(loc_b_files[_f]))
        if (len(loc_c_files) > 0):
            c_proj.append(get_proj(loc_c_files[_f]))

    for _p in range(len(a_proj)):
        if (len(c_proj) > 0):
            assert (a_proj[_p] == b_proj[_p] and a_proj == c_proj[_p]), \
                'Projection_mismatch between\n{}: {},\n{}: {},\n{}: {}'.format(
                    a_proj[_p], loc_a_files[_p], b_proj[_p], loc_b_files[_p], c_proj[_p], loc_c_files[_p])
        else:
            assert (a_proj[_p] == b_proj[_p]), 'Projection_mismatch between\n{}: {}\n{}: {}'.\
                format(a_proj[_p], loc_a_files[_p], b_proj[_p], loc_b_files[_p])


def check_resolutions(a_files, b_files, c_files=None):
    if c_files is None:
        c_files = list()

    loc_a_files = [item for sublist in a_files for item in sublist]
    loc_b_files = [item for sublist in b_files for item in sublist]
    if (len(c_files) > 0):
        loc_c_files = [item for sublist in c_files for item in sublist]
    else:
        loc_c_files = []

    a_res = []
    b_res = []
    c_res = []

    for _f in range(len(loc_a_files)):
        a_res.append(np.array(gdal.Open(loc_a_files[_f], gdal.GA_ReadOnly).GetGeoTransform())[[1, 5]])
        b_res.append(np.array(gdal.Open(loc_b_files[_f], gdal.GA_ReadOnly).GetGeoTransform())[[1, 5]])
        if (len(loc_c_files) > 0):
            c_res.append(np.array(gdal.Open(loc_c_files[_f], gdal.GA_ReadOnly).GetGeoTransform())[[1, 5]])

    for _p in range(len(a_res)):
        if (len(c_res) > 0):
            assert (np.all(a_res[_p] == b_res[_p]) and np.all(a_res == c_res[_p])), \
                'Resolution mismatch between\n{}: {},\n{}: {},\n{}: {}'.format(
                    a_res[_p], loc_a_files[_p], b_res[_p], loc_b_files[_p], c_res[_p], loc_c_files[_p])
        else:
            assert (np.all(a_res[_p] == b_res[_p])), 'Resolution mimatch between\n{}: {}\n{}: {}'.\
                format(a_res[_p], loc_a_files[_p], b_res[_p], loc_b_files[_p])

# Calculates categorical weights for a single response


def calculate_categorical_weights(
        responses: List[np.array],
        weights: List[np.array],
        config: configs.Config,
        batch_size: int = 100
) -> List[np.array]:

    # find upper and lower boud
    lb = config.data_build.window_radius - config.data_build.loss_window_radius
    ub = -lb

    # get response/total counts (batch-wise)
    response_counts = np.zeros(responses[0].shape[-1])
    total_valid_count = 0
    for idx_array, response_array in enumerate(responses):
        if idx_array in (config.data_build.validation_fold, config.data_build.test_fold):
            continue
        for ind in range(0, response_array.shape[0], batch_size):
            if (lb == 0):
                lr = response_array[ind:ind+batch_size, ...]
            else:
                lr = response_array[ind:ind+batch_size, lb:ub, lb:ub, :]
            lr[lr == config.raw_files.response_nodata_value] = np.nan
            total_valid_count += np.sum(np.isfinite(lr))
            for _r in range(0, len(response_counts)):
                response_counts[_r] += np.nansum(lr[..., _r] == 1)

    # assign_weights
    for _array in range(len(responses)):
        for ind in range(0, responses[_array].shape[0], batch_size):

            lr = (responses[_array])[ind:ind+batch_size, ...]
            lrs = list(lr.shape)
            lrs.pop(-1)
            lw = np.zeros((lrs))
            for _r in range(0, len(response_counts)):
                lw[lr[..., _r] == 1] = total_valid_count / response_counts[_r]

            if (lb != 0):
                lw[:, :lb, :] = 0
                lw[:, ub:, :] = 0
                lw[:, :, :lb] = 0
                lw[:, :, ub:] = 0

            lws = list(lw.shape)
            lws.extend([1])
            lw = lw.reshape(lws)
            weights[_array][ind:ind+batch_size, ...] = lw

    return weights


def read_mask_chunk(
        boundary_vector_file: str,
        boundary_subset_geotransform: tuple,
        b_set: gdal.Dataset,
        boundary_upper_left: List,
        window_diameter: int,
        boundary_bad_value: float
) -> np.array:
    # Start by checking if we're inside boundary, if there is one
    mask = None
    if (boundary_vector_file is not None):
        mask = rasterize_vector(boundary_vector_file, boundary_subset_geotransform,
                                (window_diameter, window_diameter))
    if (b_set is not None):
        mask = b_set.ReadAsArray(boundary_upper_left[0], boundary_upper_left[1], window_diameter, window_diameter)

    if mask is None:
        mask = np.zeros((window_diameter, window_diameter)).astype(bool)
    else:
        mask = mask == boundary_bad_value

    return mask


def read_labeling_chunk(f_sets: List[gdal.Dataset],
                        feature_upper_lefts: List[List[int]],
                        config: configs.Config,
                        boundary_vector_file: str = None,
                        boundary_subset_geotransform: tuple = None,
                        b_set=None,
                        boundary_upper_left: List[int] = None):

    for _f in range(len(feature_upper_lefts)):
        if (np.any(feature_upper_lefts[_f] < config.data_build.window_radius)):
            _logger.debug('Feature read OOB')
            return None
        if (feature_upper_lefts[_f][0] > f_sets[_f].RasterXSize - config.data_build.window_radius):
            _logger.debug('Feature read OOB')
            return None
        if (feature_upper_lefts[_f][1] > f_sets[_f].RasterYSize - config.data_build.window_radius):
            _logger.debug('Feature read OOB')
            return None

    window_diameter = config.data_build.window_radius * 2

    mask = read_mask_chunk(boundary_vector_file,
                           boundary_subset_geotransform,
                           b_set,
                           boundary_upper_left,
                           window_diameter,
                           config.raw_files.boundary_bad_value)

    if not _check_mask_data_sufficient(mask, config.data_build.feature_nodata_maximum_fraction):
        _logger.debug('Insufficient mask data')
        return None

    local_feature, mask = shared.read_map_subset(f_sets, feature_upper_lefts,
                                                 window_diameter, mask, config.raw_files.feature_nodata_value)

    if not _check_mask_data_sufficient(mask, config.data_build.feature_nodata_maximum_fraction):
        _logger.debug('Insufficient feature data')
        return None

    # Final check (propogate mask forward), and return
    local_feature[mask, :] = np.nan

    return local_feature


def read_segmentation_chunk(f_sets: List[tuple],
                            r_sets: List[tuple],
                            feature_upper_lefts: List[List[int]],
                            response_upper_lefts: List[List[int]],
                            config: configs.Config,
                            boundary_vector_file: str = None,
                            boundary_subset_geotransform: tuple = None,
                            b_set=None,
                            boundary_upper_left: List[int] = None):
    window_diameter = config.data_build.window_radius * 2

    mask = read_mask_chunk(boundary_vector_file,
                           boundary_subset_geotransform,
                           b_set,
                           boundary_upper_left,
                           window_diameter,
                           config.raw_files.boundary_bad_value)

    if not _check_mask_data_sufficient(mask, config.data_build.feature_nodata_maximum_fraction):
        return None, None

    local_response, mask = shared.read_map_subset(r_sets, response_upper_lefts,
                                                  window_diameter, mask, config.raw_files.response_nodata_value)
    if not _check_mask_data_sufficient(mask, config.data_build.feature_nodata_maximum_fraction):
        return None, None

    if (config.data_build.response_min_value is not None):
        local_response[local_response < config.data_build.response_min_value] = np.nan
    if (config.data_build.response_max_value is not None):
        local_response[local_response > config.data_build.response_max_value] = np.nan
    mask[np.any(np.isnan(local_response), axis=-1)] = True

    if (mask is None):
        return None, None
    if not _check_mask_data_sufficient(mask, config.data_build.feature_nodata_maximum_fraction):
        return None, None

    local_feature, mask = shared.read_map_subset(f_sets, feature_upper_lefts,
                                                 window_diameter, mask, config.raw_files.feature_nodata_value)

    if not _check_mask_data_sufficient(mask, config.data_build.feature_nodata_maximum_fraction):
        return None, None

    # Final check (propogate mask forward), and return
    local_feature[mask, :] = np.nan
    local_response[mask, :] = np.nan

    return local_feature, local_response


class Dataset:

    """ A container class that holds all sorts of data objects
    """

    def __init__(self, config: configs.Config):
        self.features = []
        self.responses = []
        self.weights = []

        self.feature_band_types = None
        self.response_band_types = None
        self.feature_raw_band_types = None
        self.response_raw_band_types = None

        # TODO:  not used!
        self.feature_scalers = []
        self.response_scalers = []

        self.train_folds = None

        self.config = config

    def build_or_load_scalers(self, rebuild=False):

        # TODO:  I think this worked only if feature_scaler_name was a string, but it was also possible to be a list
        #  according to the DataConfig, in which case it would error out. This needs to be updated for multiple scalers.
        #  Specifically, the feature_scaler and response_scaler assignments need to be vectorized.
        basename = _get_built_data_basename(self.config)
        feat_scaler_atr = {'savename_base': basename + '_feature_scaler'}
        feature_scaler = scalers.get_scaler(self.config.data_samples.feature_scaler_names[0], feat_scaler_atr)
        resp_scaler_atr = {'savename_base': basename + '_response_scaler'}
        response_scaler = scalers.get_scaler(self.config.data_samples.response_scaler_names[0], resp_scaler_atr)
        feature_scaler.load()
        response_scaler.load()

        self.train_folds = [x for x in range(self.config.data_build.number_folds)
                            if x not in (self.config.data_build.validation_fold, self.config.data_build.test_fold)]

        if (feature_scaler.is_fitted is False or rebuild is True):
            # TODO: do better
            feature_scaler.fit(self.features[self.train_folds[0]])
            feature_scaler.save()
        if (response_scaler.is_fitted is False or rebuild is True):
            # TODO: do better
            response_scaler.fit(self.responses[self.train_folds[0]])
            response_scaler.save()

        self.feature_scaler = feature_scaler
        self.response_scaler = response_scaler

    def check_input_files(self, f_file_list, r_file_list, b_file_list):

        # f = feature, r = response, b = boundary

        # file lists r and f are expected a list of lists.  The outer list is a series of sites (location a, b, etc.).
        # The inner list is a series of files associated with that site (band x, y, z).  Each site must have the
        # same number of files, and each file from each site must have the same number of bands, in the same order.
        # file list b is a list for each site, with one boundary file expected to be the interior boundary for all
        # bands.
        # TODO:  move these checks to configs.py
        # Check that feature and response files are lists
        assert type(f_file_list) is list, 'Feature files must be a list of lists'
        assert type(r_file_list) is list, 'Response files must be a list of lists'

        # Checks on the matching numbers of sites
        assert len(f_file_list) == len(r_file_list), 'Feature and response site lists must be the same length'
        assert len(f_file_list) > 0, 'At least one feature and response site is required'
        if b_file_list is not None:
            assert len(b_file_list) == len(f_file_list), \
                'Boundary and feature file lists must be the same length. Boundary list: {}. Feature list: {}.'.format(
                    b_file_list, f_file_list)

        # Checks that we have lists of lists for f and r
        for _f in range(len(f_file_list)):
            assert type(f_file_list[_f]) is list, 'Features at site {} are not as a list'.format(_f)
            assert type(r_file_list[_f]) is list, 'Responses at site {} are not as a list'.format(_f)

        # Checks that all files can be opened by gdal
        for _site in range(len(f_file_list)):
            assert type(f_file_list[_site]) is list, 'Features at site {} are not as a list'.format(_site)
            assert type(r_file_list[_site]) is list, 'Responses at site {} are not as a list'.format(_site)
            for _band in range(len(f_file_list[_site])):
                assert gdal.Open(f_file_list[_site][_band], gdal.GA_ReadOnly) is not None,\
                    'Could not open feature site {}, file {}'.format(_site, _band)
            for _band in range(len(r_file_list[_site])):
                assert gdal.Open(r_file_list[_site][_band], gdal.GA_ReadOnly) is not None,\
                    'Could not open response site {}, file {}'.format(_site, _band)

        # Checks on the number of files per site
        num_f_files_per_site = len(f_file_list[0])
        num_r_files_per_site = len(r_file_list[0])
        for _site in range(len(f_file_list)):
            assert len(f_file_list[_site]) == num_f_files_per_site, \
                'Inconsistent number of feature files at site {}'.format(_site)
            assert len(r_file_list[_site]) == num_r_files_per_site, \
                'Inconsistent number of response files at site {}'.format(_site)

        # Checks on the number of bands per file
        num_f_bands_per_file = [gdal.Open(x, gdal.GA_ReadOnly).RasterCount for x in f_file_list[0]]
        num_r_bands_per_file = [gdal.Open(x, gdal.GA_ReadOnly).RasterCount for x in r_file_list[0]]
        for _site in range(len(f_file_list)):
            for _file in range(len(f_file_list[_site])):
                assert gdal.Open(f_file_list[_site][_file], gdal.GA_ReadOnly).RasterCount == num_f_bands_per_file[_file],\
                    'Inconsistent number of feature bands in site {}, file {}'.format(_site, _band)

            for _file in range(len(r_file_list[_site])):
                assert gdal.Open(r_file_list[_site][_file], gdal.GA_ReadOnly).RasterCount == num_r_bands_per_file[_file],\
                    'Inconsistent number of response bands in site {}, file {}'.format(_site, _band)

    def get_band_types(self, file_list, band_types):

        valid_band_types = ['R', 'C']
        # 3 options are available for specifying band_types:
        # 1) band_types is None - assume all bands are real
        # 2) band_types is a list of strings within valid_band_types - assume each band from the associated file is the
        #    specified type, requires len(band_types) == len(file_list[0])
        # 3) band_types is list of lists (of strings, contained in valid_band_types), with the outer list referring to
        #    files and the inner list referring to bands

        num_bands_per_file = [gdal.Open(x, gdal.GA_ReadOnly).RasterCount for x in file_list[0]]

        # Nonetype, option 1 from above, auto-generate
        if (band_types is None):
            for _file in range(len(file_list[0])):
                output_raw_band_types = list()
                output_raw_band_types.append(['R' for _band in range(num_bands_per_file[_file])])

        else:
            assert type(band_types) is list, 'band_types must be None or a list'

            # List of lists, option 3 from above - just check components
            if (type(band_types[0]) is list):
                for _file in range(len(band_types)):
                    assert type(band_types[_file]) is list, \
                        'If one element of band_types is a list, all elements must be lists'
                    assert len(band_types[_file]) == num_bands_per_file[_file], \
                        'File {} has wrong number of band types'.format(_file)
                    for _band in range(len(band_types[_file])):
                        assert band_types[_file][_band] in valid_band_types, \
                            'Invalid band types at file {}, band {}'.format(_file, _band)

                output_raw_band_types = band_types

            else:
                # List of values valid_band_types, option 2 from above - convert to list of lists
                output_raw_band_types = []
                for _file in range(len(band_types)):
                    assert band_types[_file] in valid_band_types, 'Invalid band type at File {}'.format(_file)
                    output_raw_band_types.append([band_types[_file] for _band in range(num_bands_per_file[_file])])

        # since it's more convenient, flatten this list of lists into a list before returning
        output_raw_band_types = [item for sublist in output_raw_band_types for item in sublist]

        return output_raw_band_types


def upper_left_pixel(trans, interior_x, interior_y):
    x_ul = max((trans[0] - interior_x)/trans[1], 0)
    y_ul = max((interior_y - trans[3])/trans[5], 0)
    return x_ul, y_ul


def get_overlapping_extent(dataset_list_of_lists: List[List[gdal.Dataset]]):

    # Convert list of lists or list for interior convenience
    dataset_list = [item for sublist in dataset_list_of_lists for item in sublist]

    # Get list of all gdal geotransforms
    trans_list = []
    for _d in range(len(dataset_list)):
        trans_list.append(dataset_list[_d].GetGeoTransform())

    # Find the interior (UL) x,y coordinates in map-space
    interior_x = np.nanmax([x[0] for x in trans_list])
    interior_y = np.nanmin([x[3] for x in trans_list])

    # calculate the UL coordinates in pixel-space
    ul_list = []
    for _d in range(len(dataset_list)):
        ul_list.append(list(upper_left_pixel(trans_list[_d], interior_x, interior_y)))

    # calculate the size of the matched interior extent
    x_len = int(np.floor(np.min([dataset_list[_d].RasterXSize - ul_list[_d][0]
                                 for _d in range(len(dataset_list))])))
    y_len = int(np.floor(np.min([dataset_list[_d].RasterYSize - ul_list[_d][1]
                                 for _d in range(len(dataset_list))])))

    # separate out into list of lists for return
    return_ul_list = []
    idx = 0
    for _l in range(len(dataset_list_of_lists)):
        local_list = []
        for _d in range(len(dataset_list_of_lists[_l])):
            local_list.append(ul_list[idx])
            idx += 1
        local_list = np.array(local_list)
        return_ul_list.append(local_list)
    return return_ul_list, x_len, y_len


# TODO:  typing
def build_training_data_ordered(
        config: configs.Config,
        feature_raw_band_types: List[List[str]],
        response_raw_band_types: List[List[str]]
):

    if config.data_build.random_seed:
        _logger.debug('Setting random seed to {}'.format(config.data_build.random_seed))
        np.random.seed(config.data_build.random_seed)

    # TODO:  move to config checks
    if (isinstance(config.data_build.max_samples, list)):
        if (len(config.data_build.max_samples) != len(config.raw_files.feature_files)):
            raise Exception('max_samples must equal feature_files length, or be an integer.')
    # TODO:  move to checks
    # TODO:  fix max size issue, but force for now to prevent overly sized sets
    n_features = int(np.sum([len(feat_type) for feat_type in feature_raw_band_types]))
    n_responses = int(np.sum([len(resp_type) for resp_type in response_raw_band_types]))
    assert config.data_build.max_samples * (config.data_build.window_radius*2)**2 * \
        n_features / 1024.**3 < 10, 'max_samples too large'

    features_munged, responses_munged = _create_munged_features_responses_data_files(config, n_features, n_responses)
    _log_munged_data_information(features_munged, responses_munged)

    _logger.debug('Open boundary files')
    boundary_sets = _get_boundary_sets_from_boundary_files(config)

    sample_index = 0
    for _site in range(0, len(config.raw_files.feature_files)):
        _logger.debug('Build data for site {}'.format(_site))

        _logger.debug('Open feature and response datasets for site {}'.format(_site))
        feature_sets = [gdal.Open(loc_file, gdal.GA_ReadOnly)
                        for loc_file in config.raw_files.feature_files[_site]]
        response_sets = [gdal.Open(loc_file, gdal.GA_ReadOnly) for loc_file in config.raw_files.response_files[_site]]

        _logger.debug('Calculate interior rectangle location and extent')
<<<<<<< HEAD
        [f_ul, r_ul, b_ul], x_len, y_len = get_interior_rectangle(
=======
        [f_ul, r_ul, b_ul], x_len, y_len = get_overlapping_extent(
>>>>>>> 7daee9b3
            [feature_sets, response_sets, [bs for bs in boundary_sets if bs is not None]])

        _logger.debug('Calculate pixel-based interior offsets for data acquisition')
        collist = [x for x in range(0,
                                    int(x_len - 2*config.data_build.window_radius),
                                    int(config.data_build.loss_window_radius*2))]
        rowlist = [y for y in range(0,
                                    int(y_len - 2*config.data_build.window_radius),
                                    int(config.data_build.loss_window_radius*2))]

        colrow = np.zeros((len(collist)*len(rowlist), 2)).astype(int)
        colrow[:, 0] = np.matlib.repmat(np.array(collist).reshape((-1, 1)), 1, len(rowlist)).flatten()
        colrow[:, 1] = np.matlib.repmat(np.array(rowlist).reshape((1, -1)), len(collist), 1).flatten()
        del collist, rowlist
        colrow = colrow[np.random.permutation(colrow.shape[0]), :]

        _logger.debug('Get geotransform for feature set')
        # TODO:  Phil:  is this an error? Should the geotransform be from the _site index of feature_sets or really just
        #  from the first?
        ref_trans = feature_sets[0].GetGeoTransform()
        subset_geotransform = None
        if config.raw_files.boundary_files is not None:
            if config.raw_files.boundary_files[_site] is not None and \
                    _is_boundary_file_vectorized(config.raw_files.boundary_files[_site]):
                subset_geotransform = [ref_trans[0], ref_trans[1], 0, ref_trans[3], 0, ref_trans[5]]

        _logger.debug('Collect samples by iterating through {} potential samples'.format(len(colrow)))
        for _cr in tqdm(range(len(colrow)), ncols=80):
            _logger.debug('Checking sample {}'.format(_cr))
            _logger.debug('Determine local information about sample')
            local_boundary_vector_file = None
            local_boundary_upper_left = None
            if (boundary_sets[_site] is not None):
                local_boundary_upper_left = b_ul + colrow[_cr, :]
            if (subset_geotransform is not None):
                subset_geotransform[0] = ref_trans[0] + (f_ul[0][0] + colrow[_cr, 0]) * ref_trans[1]
                subset_geotransform[3] = ref_trans[3] + (f_ul[0][1] + colrow[_cr, 1]) * ref_trans[5]
                local_boundary_vector_file = config.raw_files.boundary_files[_site]
            _logger.debug('Read sample data')
            local_feature, local_response = read_segmentation_chunk(feature_sets,
                                                                    response_sets,
                                                                    f_ul + colrow[_cr, :],
                                                                    r_ul + colrow[_cr, :],
                                                                    config,
                                                                    boundary_vector_file=local_boundary_vector_file,
                                                                    boundary_upper_left=local_boundary_upper_left,
                                                                    b_set=boundary_sets[_site],
                                                                    boundary_subset_geotransform=subset_geotransform)
            if local_feature is not None:
                _logger.debug('Save sample data; {} samples saved'.format(sample_index + 1))
                features_munged[sample_index, ...] = local_feature.copy()
                responses_munged[sample_index, ...] = local_response.copy()
                sample_index += 1
                if sample_index >= config.data_build.max_samples:
                    _logger.debug('Max samples found ({}) after inspecting {}/{} samples, ignoring remainder'.format(
                        config.data_build.max_samples, _cr + 1, len(colrow)))
                    break
            if _cr == len(colrow) - 1:
                _logger.debug('Only {} valid samples saved after inspecting all {} samples'.format(
                    sample_index + 1, len(colrow)))

    features_munged = _resize_munged_features(features_munged, sample_index, config)
    responses_munged = _resize_munged_responses(responses_munged, sample_index, config)
    _log_munged_data_information(features_munged, responses_munged)

    _logger.debug('Shuffle data to avoid fold assignment biases')
    perm = np.random.permutation(features_munged.shape[0])
    features_munged = features_munged[perm, :]
    responses_munged = responses_munged[perm, :]
    del perm

    _logger.debug('Create uniform weights')
    basename = _get_built_data_basename(config)
    shape = tuple(list(features_munged.shape)[:-1] + [1])
    weights_munged = np.memmap(_get_munged_weights_filepath(config), dtype=np.float32, mode='w+', shape=shape)
    weights_munged[:, :, :, :] = 1
    _logger.debug('Remove weights for missing responses')
    weights_munged[np.isnan(responses_munged[..., 0])] = 0

    _logger.debug('Remove weights outside loss window')
    if (config.data_build.loss_window_radius != config.data_build.window_radius):
        buf = config.data_build.window_radius - config.data_build.loss_window_radius
        weights_munged[:, :buf, :, -1] = 0
        weights_munged[:, -buf:, :, -1] = 0
        weights_munged[:, :, :buf, -1] = 0
        weights_munged[:, :, -buf:, -1] = 0
    _log_munged_data_information(features_munged, responses_munged, weights_munged)

    _logger.debug('One-hot encode features')
    features, feature_band_types = shared.one_hot_encode_array(
        feature_raw_band_types, features_munged, _get_munged_features_filepath(config))
    _logger.debug('One-hot encode responses')
    responses, response_band_types = shared.one_hot_encode_array(
        response_raw_band_types, responses_munged, _get_munged_responses_filepath(config))
    _log_munged_data_information(features_munged, responses_munged, weights_munged)

    _save_built_data_files(features_munged, responses_munged, weights_munged, config)
    del features_munged, responses_munged, weights_munged

    if ('C' in response_raw_band_types):
        assert np.sum(np.array(response_raw_band_types) == 'C') == 1, \
            'Weighting is currently only enabled for one categorical response variable.'
        features, responses, weights = _load_built_data_files(config, writeable=True)
        weights = calculate_categorical_weights(responses, weights, config)
        del features, responses, weights

    _remove_munged_data_files(config)

    _logger.debug('Store data build config sections')
    _save_built_data_config_sections_to_verify_successful(config)
    features, responses, weights = _load_built_data_files(config, writeable=False)
    return features, responses, weights, feature_band_types, response_band_types


# TODO:  typing
def build_training_data_from_response_points(
        config: configs.Config,
        feature_raw_band_types: List[List[str]],
        response_raw_band_types: List[List[str]]
):
    _logger.info('Build training data from response points')
    if (config.data_build.random_seed is not None):
        np.random.seed(config.data_build.random_seed)

    num_features = np.sum([len(feat_type) for feat_type in feature_raw_band_types])
    assert config.data_build.max_samples * (2 * config.data_build.window_radius) ** 2 * num_features / 1024**3 < 10, \
        'Max samples requested exceeds temporary and arbitrary threshold, we need to handle this to support more'

    xy_sample_points_per_site = []
    responses_per_site = []
<<<<<<< HEAD
    if not config.raw_files.boundary_files:
        boundary_sets = [None] * len(config.raw_files.feature_files)
    else:
        boundary_sets = [gdal.Open(loc_file, gdal.GA_ReadOnly)
                         if loc_file is not None else None for loc_file in config.raw_files.boundary_files]
=======
    boundary_sets = _get_boundary_sets_from_boundary_files(config)
>>>>>>> 7daee9b3
    for _site in range(0, len(config.raw_files.feature_files)):
        _logger.debug('Open feature and response datasets for site {}'.format(_site))
        feature_sets = [gdal.Open(loc_file, gdal.GA_ReadOnly) for loc_file in config.raw_files.feature_files[_site]]
        response_sets = [gdal.Open(loc_file, gdal.GA_ReadOnly) for loc_file in config.raw_files.response_files[_site]]

<<<<<<< HEAD
        # Calculate the interior space location and extent
        [f_ul, r_ul, b_ul], x_len, y_len = get_interior_rectangle(
=======
        _logger.debug('Calculate overlapping extent')
        [f_ul, r_ul, b_ul], x_px_size, y_px_size = get_overlapping_extent(
>>>>>>> 7daee9b3
            [feature_sets, response_sets, [bs for bs in boundary_sets if bs is not None]])

        x_sample_points = []
        y_sample_points = []
        responses = []
        _logger.debug('Run through first response')
        for _line in range(y_px_size):
            line_dat = np.squeeze(response_sets[_site].ReadAsArray(r_ul[0][0], r_ul[0][1] + _line, x_px_size, 1))
            if len(line_dat.shape) == 1:
                line_dat = line_dat.reshape(-1, 1)

            # TODO:  Nick:  simplify the good_data operations and log operations that are applied
            if config.data_build.response_background_value is not None:
                good_data = np.all(line_dat != config.data_build.response_background_value, axis=1)
            else:
                good_data = np.ones(line_dat.shape[0]).astype(bool)

            if (config.raw_files.response_nodata_value is not None):
                good_data[np.any(line_dat == config.raw_files.response_nodata_value, axis=1)] = False

            if (np.sum(good_data) > 0):
                _logger.debug('Storing something about the data')
                line_x = np.arange(x_px_size)
                line_y = line_x.copy()
                line_y[:] = _line

                x_sample_points.extend(line_x[good_data].tolist())
                y_sample_points.extend(line_y[good_data].tolist())
                responses.append(line_dat[good_data, :])

        xy_sample_points = np.vstack([np.array(x_sample_points), np.array(y_sample_points)]).T
        responses_per_file = [np.vstack(responses).astype(np.float32).copy()]
        _logger.debug('Found {} responses for site {}'.format(len(responses_per_file[0]), _site))

        _logger.debug('Grab the rest of the resopnses')
        for _file in range(1, len(response_sets)):
            responses = np.zeros(responses_per_file[0].shape[0])
            for _point in range(len(xy_sample_points)):
                responses[_point] = response_sets[_file].ReadAsArray(
                    r_ul[_file][0], r_ul[_file][1], 1, 1).astype(np.float32)
            responses_per_file.append(responses.copy())

        responses_per_file = np.hstack(responses_per_file)
        _logger.debug('All responses now obtained, response stack of shape: {}'.format(responses_per_file.shape))

        _logger.debug('Check responses 1 onward for nodata values')
        good_data = np.all(responses_per_file != config.data_build.response_background_value, axis=1)
        xy_sample_points = xy_sample_points[good_data, :]

        xy_sample_points_per_site.append(xy_sample_points)
        responses_per_site.append(np.vstack(responses))

    total_samples = sum([site_responses.shape[0] for site_responses in responses_per_site])
    _logger.debug('Found {} total samples across {} sites'.format(total_samples, len(responses_per_site)))

    assert config.data_build.max_samples > 0, 'need at least 1 valid sample...'

    if total_samples > config.data_build.max_samples:
        _logger.debug('Discard samples because the number of valid samples ({}) exceeds the max samples requested ({})'
                      .format(total_samples, config.data_build.max_samples))

        prop_samples_kept_per_site = config.data_build.max_samples / total_samples
        for _site in range(len(responses_per_site)):
            num_samples = len(responses_per_site[_site])
            num_samples_kept = prop_samples_kept_per_site * num_samples

            idxs_kept = np.random.permutation(num_samples)[:num_samples_kept]
            responses_per_site[_site] = responses_per_site[_site][idxs_kept, :]

            xy_sample_points_per_site[_site] = xy_sample_points_per_site[_site][idxs_kept, :]
            _logger.debug('Site {} had {} valid samples, kept {} samples'.format(_site, num_samples, num_samples_kept))

        total_samples = sum([site_responses.shape[0] for site_responses in responses_per_site])
        _logger.debug('Kept {} total samples across {} sites after discarding'.format(
            total_samples, len(responses_per_site)))

    # TODO: fix max size issue, but force for now to prevent overly sized sets
    features_munged = np.memmap(
        _get_munged_features_filepath(config), dtype=np.float32, mode='w+',
        shape=(total_samples, 2*config.data_build.window_radius, 2*config.data_build.window_radius, num_features)
    )

    sample_index = 0
<<<<<<< HEAD
    if not config.raw_files.boundary_files:
        boundary_sets = [None for _ in range(len(config.raw_files.feature_files))]
    else:
        boundary_sets = [gdal.Open(loc_file, gdal.GA_ReadOnly)
                         if loc_file is not None else None for loc_file in config.raw_files.boundary_files]
=======
    boundary_sets = _get_boundary_sets_from_boundary_files(config)
>>>>>>> 7daee9b3
    for _site in range(0, len(config.raw_files.feature_files)):
        _logger.debug('Open feature and response datasets for site {}'.format(_site))
        feature_sets = [gdal.Open(loc_file, gdal.GA_ReadOnly)
                        for loc_file in config.raw_files.feature_files[_site]]
        response_sets = [gdal.Open(loc_file, gdal.GA_ReadOnly) for loc_file in config.raw_files.response_files[_site]]

<<<<<<< HEAD
        # Calculate the interior space location and extent
        [f_ul, r_ul, b_ul], x_len, y_len = get_interior_rectangle(
=======
        _logger.debug('Calculate interior rectangle location and extent')
        [f_ul, r_ul, b_ul], x_px_size, y_px_size = get_overlapping_extent(
>>>>>>> 7daee9b3
            [feature_sets, response_sets, [bs for bs in boundary_sets if bs is not None]])

        # xy_sample_list is current the response centers, but we need to use the pixel ULs.  So subtract
        # out the corresponding feature radius
        xy_sample_list = xy_sample_points_per_site[_site] - config.data_build.window_radius

        ref_trans = feature_sets[0].GetGeoTransform()
        subset_geotransform = None
        if config.raw_files.boundary_files is not None:
            if config.raw_files.boundary_files[_site] is not None and \
                    _is_boundary_file_vectorized(config.raw_files.boundary_files[_site]):
                subset_geotransform = [ref_trans[0], ref_trans[1], 0, ref_trans[3], 0, ref_trans[5]]

        good_response_data = np.zeros(responses_per_site[_site].shape[0]).astype(bool)
        # Now read in features
        for _cr in tqdm(range(len(xy_sample_list)), ncols=80):

            # Determine local information about boundary file
            local_boundary_vector_file = None
            local_boundary_upper_left = None
            if (boundary_sets[_site] is not None):
                local_boundary_upper_left = b_ul + xy_sample_list[_cr, :]
            if (subset_geotransform is not None):
                # define a geotramsform for the subset we are going to take
                subset_geotransform[0] = ref_trans[0] + (f_ul[0][0] + xy_sample_list[_cr, 0]) * ref_trans[1]
                subset_geotransform[3] = ref_trans[3] + (f_ul[0][1] + xy_sample_list[_cr, 1]) * ref_trans[5]
                local_boundary_vector_file = config.raw_files.boundary_files[_site]

            local_feature = read_labeling_chunk(
                feature_sets, f_ul + xy_sample_list[_cr, :], config, boundary_vector_file=local_boundary_vector_file,
                boundary_upper_left=local_boundary_upper_left, b_set=boundary_sets[_site],
                boundary_subset_geotransform=subset_geotransform
            )

            # Make sure that the feature space also has data - the fact that the response space had valid data is no
            # guarantee that the feature space does.
            if local_feature is not None:
                _logger.debug('Save sample data; {} samples saved total'.format(sample_index + 1))
                features_munged[sample_index, ...] = local_feature.copy()
                good_response_data[_cr] = True
                sample_index += 1
        responses_per_site[_site] = responses_per_site[_site][good_response_data, :]
        _logger.debug('{} samples saved for site {}'.format(responses_per_site[_site].shape[0], _site))

    # transform responses
    responses_munged = np.vstack(responses_per_site)
    del responses_per_site
    _log_munged_data_information(features_munged, responses_munged)

    features_munged = _resize_munged_features(features_munged, sample_index, config)
    _log_munged_data_information(features_munged, responses_munged)

    _logger.debug('Shuffle data to avoid fold assignment biases')
    perm = np.random.permutation(features_munged.shape[0])
    features_munged = features_munged[perm, :]
    responses_munged = responses_munged[perm, :]
    del perm

    weights_munged = np.ones((responses_munged.shape[0], 1))
    _log_munged_data_information(features_munged, responses_munged, weights_munged)

    # one hot encode
    features_munged, feature_band_types = shared.one_hot_encode_array(
        feature_raw_band_types, features_munged, _get_munged_features_filepath(config))
    responses_munged, response_band_types = shared.one_hot_encode_array(
        response_raw_band_types, responses_munged, _get_munged_responses_filepath(config))
    _log_munged_data_information(features_munged, responses_munged, weights_munged)

    # This change happens to work in this instance, but will not work with all sampling strategies.  I will leave for
    # now and refactor down the line as necessary.  Generally speaking, fold assignments are specific to the style of data read
    _save_built_data_files(features_munged, responses_munged, weights_munged, config)
    del features_munged, responses_munged, weights_munged

    if 'C' in response_raw_band_types:
        assert np.sum(np.array(response_raw_band_types) == 'C') == 1, \
            'Weighting is currently only enabled for one categorical response variable.'
        features, responses, weights = _load_built_data_files(config, writeable=True)
        weights = calculate_categorical_weights(responses, weights, config)
        del features, responses, weights

    _remove_munged_data_files(config)

    _save_built_data_config_sections_to_verify_successful(config)
    features, responses, weights = _load_built_data_files(config, writeable=False)
    return features, responses, weights, feature_band_types, response_band_types


def _check_mask_data_sufficient(mask: np.array, max_nodata_fraction: float) -> bool:
    if mask is not None:
        nodata_fraction = np.sum(mask) / np.prod(mask.shape)
        if nodata_fraction <= max_nodata_fraction:
            _logger.debug('Data mask has sufficient data, missing data proportion: {}'.format(nodata_fraction))
            return True
        else:
            _logger.debug('Data mask has insufficient data, missing data proportion: {}'.format(nodata_fraction))
            return False
    else:
        _logger.debug('Data mask is None')
        return False


def _is_boundary_file_vectorized(boundary_filepath: str) -> bool:
    return str(os.path.splitext(boundary_filepath)).lower() in _VECTORIZED_FILENAMES


# TODO:  improve typing return
def _get_boundary_sets_from_boundary_files(config: configs.Config) -> List:
    if not config.raw_files.boundary_files:
        boundary_sets = [None] * len(config.raw_files.feature_files)
    else:
        boundary_sets = [gdal.Open(loc_file, gdal.GA_ReadOnly) if loc_file is not None else None
                         for loc_file in config.raw_files.boundary_files]
    return boundary_sets


def _create_built_data_output_directory(config: configs.Config) -> None:
    if not os.path.exists(config.data_build.dir_out):
        _logger.debug('Create built data output directory at {}'.format(config.data_build.dir_out))
        os.makedirs(config.data_build.dir_out)


def _create_munged_features_responses_data_files(config: configs.Config, num_features: int, num_responses: int) \
        -> Tuple[np.array, np.array]:
    basename = _get_built_data_basename(config)
    shape = [config.data_build.max_samples, config.data_build.window_radius * 2, config.data_build.window_radius * 2]
    shape_features = tuple(shape + [num_features])
    shape_responses = tuple(shape + [num_responses])
    features_filepath = _get_munged_features_filepath(config)
    responses_filepath = _get_munged_responses_filepath(config)
    _logger.debug('Create temporary munged features data file with shape {} at {}'.format(
        shape_features, features_filepath))
    features = np.memmap(features_filepath, dtype=np.float32, mode='w+', shape=shape_features)
    _logger.debug('Create temporary munged responses data file with shape {} at {}'.format(
        shape_responses, responses_filepath))
    responses = np.memmap(responses_filepath, dtype=np.float32, mode='w+', shape=shape_responses)
    return features, responses


def _resize_munged_features(features_munged: np.array, num_samples: int, config: configs.Config) -> np.array:
    _logger.debug('Resize memmapped features array with out-of-memory methods; original features shape {}'.format(
        features_munged.shape))
    new_features_shape = tuple([num_samples] + list(features_munged.shape[1:]))
    _logger.debug('Delete in-memory data to force data dump')
    del features_munged
    _logger.debug('Reload data from memmap files with modified sizes; new features shape {}'.format(
        new_features_shape))
    features_munged = np.memmap(
        _get_munged_features_filepath(config), dtype=np.float32, mode='r+', shape=new_features_shape)
    return features_munged


def _resize_munged_responses(responses_munged: np.array, num_samples: int, config: configs.Config) -> np.array:
    _logger.debug('Resize memmapped responses array with out-of-memory methods; original responses shape {}'.format(
        responses_munged.shape))
    new_responses_shape = tuple([num_samples] + list(responses_munged.shape[1:]))
    _logger.debug('Delete in-memory data to force data dump')
    del responses_munged
    _logger.debug('Reload data from memmap files with modified sizes; new responses shape {}'.format(
        new_responses_shape))
    responses_munged = np.memmap(
        _get_munged_responses_filepath(config), dtype=np.float32, mode='r+', shape=new_responses_shape)
    return responses_munged


def _create_munged_weights_data_files(config: configs.Config, num_samples: int) -> np.array:
    weights_filepath = _get_munged_weights_filepath(config)
    _logger.debug('Create temporary munged weights data file at {}'.format(weights_filepath))
    shape = tuple([num_samples, config.data_build.window_radius * 2, config.data_build.window_radius * 2, 1])
    return np.memmap(weights_filepath, dtype=np.float32, mode='w+', shape=shape)


def _remove_munged_data_files(config: configs.Config) -> None:
    _logger.debug('Remove temporary munge files')
    if os.path.exists(_get_munged_features_filepath(config)):
        os.remove(_get_munged_features_filepath(config))
    if os.path.exists(_get_munged_responses_filepath(config)):
        os.remove(_get_munged_responses_filepath(config))
    if os.path.exists(_get_munged_weights_filepath(config)):
        os.remove(_get_munged_weights_filepath(config))


def _get_munged_features_filepath(config: configs.Config) -> str:
    return _get_munged_data_filepaths(config, _FILENAME_FEATURES_MUNGE_SUFFIX)


def _get_munged_responses_filepath(config: configs.Config) -> str:
    return _get_munged_data_filepaths(config, _FILENAME_RESPONSES_MUNGE_SUFFIX)


def _get_munged_weights_filepath(config: configs.Config) -> str:
    return _get_munged_data_filepaths(config, _FILENAME_WEIGHTS_MUNGE_SUFFIX)


def _get_munged_data_filepaths(config: configs.Config, filename_suffix: str) -> str:
    return _get_built_data_basename(config) + filename_suffix


def _check_build_successful_and_built_data_config_sections_available(config: configs.Config) -> bool:
    filepath = _get_built_data_config_filepath(config)
    return os.path.exists(filepath)


def _save_built_data_config_sections_to_verify_successful(config: configs.Config) -> None:
    filepath = _get_built_data_config_filepath(config)
    _logger.debug('Saving built data config sections to {}'.format(filepath))
    configs.save_config_to_file(
        config, os.path.dirname(filepath), os.path.basename(filepath), include_sections=['raw_files', 'data_build'])


def _check_built_data_files_exist(config: configs.Config) -> bool:
    filepaths = \
        _get_built_features_filepaths(config) + \
        _get_built_responses_filepaths(config) + \
        _get_built_weights_filepaths(config)
    missing_files = [filepath for filepath in filepaths if not os.path.exists(filepath)]
    if not missing_files:
        _logger.debug('Built data files found at paths: {}'.format(', '.join(filepaths)))
    else:
        _logger.warning('Built data files were not found at paths: {}'.format(', '.join(missing_files)))
    return not missing_files


def _load_built_data_files(config: configs.Config, writeable: bool = False) \
        -> Tuple[List[np.array], List[np.array], List[np.array]]:
    _logger.debug('Loading built data files with writeable == {}'.format(writeable))
    feature_files = _get_built_features_filepaths(config)
    response_files = _get_built_responses_filepaths(config)
    weight_files = _get_built_weights_filepaths(config)
    mode = 'r+' if writeable else 'r'
    features = [np.load(feature_file, mmap_mode=mode) for feature_file in feature_files]
    responses = [np.load(response_file, mmap_mode=mode) for response_file in response_files]
    weights = [np.load(weight_file, mmap_mode=mode) for weight_file in weight_files]
    _logger.debug('Built data files loaded')
    return features, responses, weights


def _save_built_data_files(
        features_munged: np.array,
        responses_munged: np.array,
        weights_munged: np.array,
        config: configs.Config
) -> None:
    _logger.debug('Create fold assignments')
    fold_assignments = np.zeros(features_munged.shape[0]).astype(int)
    for f in range(0, config.data_build.number_folds):
        idx_start = int(round(f / config.data_build.number_folds * len(fold_assignments)))
        idx_finish = int(round((f + 1) / config.data_build.number_folds * len(fold_assignments)))
        fold_assignments[idx_start:idx_finish] = f
    _logger.debug('Save features to memmapped arrays separated by folds')
    features_filepaths = _get_built_features_filepaths(config)
    for idx_fold in range(config.data_build.number_folds):
        _logger.debug('Save features fold {}'.format(idx_fold))
        np.save(features_filepaths[idx_fold], features_munged[fold_assignments == idx_fold, ...])
    _logger.debug('Save responses to memmapped arrays separated by folds')
    responses_filepaths = _get_built_responses_filepaths(config)
    for idx_fold in range(config.data_build.number_folds):
        _logger.debug('Save responses fold {}'.format(idx_fold))
        np.save(responses_filepaths[idx_fold], responses_munged[fold_assignments == idx_fold, ...])
    _logger.debug('Save weights to memmapped arrays separated by folds')
    weights_filepaths = _get_built_weights_filepaths(config)
    for idx_fold in range(config.data_build.number_folds):
        _logger.debug('Save weights fold {}'.format(idx_fold))
        np.save(weights_filepaths[idx_fold], weights_munged[fold_assignments == idx_fold, ...])


def _get_built_features_filepaths(config: configs.Config) -> List[str]:
    return _get_built_data_filepaths(config, _FILENAME_FEATURES_SUFFIX)


def _get_built_responses_filepaths(config: configs.Config) -> List[str]:
    return _get_built_data_filepaths(config, _FILENAME_RESPONSES_SUFFIX)


def _get_built_weights_filepaths(config: configs.Config) -> List[str]:
    return _get_built_data_filepaths(config, _FILENAME_WEIGHTS_SUFFIX)


def _get_built_data_config_filepath(config: configs.Config) -> str:
    return _get_built_data_filepaths(config, _FILENAME_BUILT_DATA_CONFIG_SUFFIX)[0]


def _get_built_data_filepaths(config: configs.Config, filename_suffix: str) -> List[str]:
    basename = _get_built_data_basename(config)
    filepaths = [basename + filename_suffix.format(idx_fold) for idx_fold in range(config.data_build.number_folds)]
    return filepaths


def _get_built_data_basename(config: configs.Config) -> str:
    filepath_separator = config.data_build.filename_prefix_out + '_' if config.data_build.filename_prefix_out else ''
    return os.path.join(config.data_build.dir_out, filepath_separator)


def _log_munged_data_information(
        features_munged: np.array = None,
        responses_munged: np.array = None,
        weights_munged: np.array = None
) -> None:
    if features_munged is not None:
        _logger.debug('Munged features shape: {}'.format(features_munged.shape))
    if responses_munged is not None:
        _logger.debug('Munged responses shape: {}'.format(responses_munged.shape))
    if weights_munged is not None:
        _logger.debug('Munged weights shape: {}'.format(weights_munged.shape))<|MERGE_RESOLUTION|>--- conflicted
+++ resolved
@@ -82,11 +82,7 @@
 
         if (config.raw_files.boundary_files is not None):
             boundary_files = [[loc_file for loc_file in config.raw_files.boundary_files
-<<<<<<< HEAD
-                              if gdal.Open(loc_file, gdal.GA_ReadOnly) is not None]]
-=======
                                if gdal.Open(loc_file, gdal.GA_ReadOnly) is not None]]
->>>>>>> 7daee9b3
         else:
             boundary_files = None
 
@@ -620,11 +616,7 @@
         response_sets = [gdal.Open(loc_file, gdal.GA_ReadOnly) for loc_file in config.raw_files.response_files[_site]]
 
         _logger.debug('Calculate interior rectangle location and extent')
-<<<<<<< HEAD
-        [f_ul, r_ul, b_ul], x_len, y_len = get_interior_rectangle(
-=======
         [f_ul, r_ul, b_ul], x_len, y_len = get_overlapping_extent(
->>>>>>> 7daee9b3
             [feature_sets, response_sets, [bs for bs in boundary_sets if bs is not None]])
 
         _logger.debug('Calculate pixel-based interior offsets for data acquisition')
@@ -755,27 +747,14 @@
 
     xy_sample_points_per_site = []
     responses_per_site = []
-<<<<<<< HEAD
-    if not config.raw_files.boundary_files:
-        boundary_sets = [None] * len(config.raw_files.feature_files)
-    else:
-        boundary_sets = [gdal.Open(loc_file, gdal.GA_ReadOnly)
-                         if loc_file is not None else None for loc_file in config.raw_files.boundary_files]
-=======
     boundary_sets = _get_boundary_sets_from_boundary_files(config)
->>>>>>> 7daee9b3
     for _site in range(0, len(config.raw_files.feature_files)):
         _logger.debug('Open feature and response datasets for site {}'.format(_site))
         feature_sets = [gdal.Open(loc_file, gdal.GA_ReadOnly) for loc_file in config.raw_files.feature_files[_site]]
         response_sets = [gdal.Open(loc_file, gdal.GA_ReadOnly) for loc_file in config.raw_files.response_files[_site]]
 
-<<<<<<< HEAD
-        # Calculate the interior space location and extent
-        [f_ul, r_ul, b_ul], x_len, y_len = get_interior_rectangle(
-=======
         _logger.debug('Calculate overlapping extent')
         [f_ul, r_ul, b_ul], x_px_size, y_px_size = get_overlapping_extent(
->>>>>>> 7daee9b3
             [feature_sets, response_sets, [bs for bs in boundary_sets if bs is not None]])
 
         x_sample_points = []
@@ -859,28 +838,15 @@
     )
 
     sample_index = 0
-<<<<<<< HEAD
-    if not config.raw_files.boundary_files:
-        boundary_sets = [None for _ in range(len(config.raw_files.feature_files))]
-    else:
-        boundary_sets = [gdal.Open(loc_file, gdal.GA_ReadOnly)
-                         if loc_file is not None else None for loc_file in config.raw_files.boundary_files]
-=======
     boundary_sets = _get_boundary_sets_from_boundary_files(config)
->>>>>>> 7daee9b3
     for _site in range(0, len(config.raw_files.feature_files)):
         _logger.debug('Open feature and response datasets for site {}'.format(_site))
         feature_sets = [gdal.Open(loc_file, gdal.GA_ReadOnly)
                         for loc_file in config.raw_files.feature_files[_site]]
         response_sets = [gdal.Open(loc_file, gdal.GA_ReadOnly) for loc_file in config.raw_files.response_files[_site]]
 
-<<<<<<< HEAD
-        # Calculate the interior space location and extent
-        [f_ul, r_ul, b_ul], x_len, y_len = get_interior_rectangle(
-=======
         _logger.debug('Calculate interior rectangle location and extent')
         [f_ul, r_ul, b_ul], x_px_size, y_px_size = get_overlapping_extent(
->>>>>>> 7daee9b3
             [feature_sets, response_sets, [bs for bs in boundary_sets if bs is not None]])
 
         # xy_sample_list is current the response centers, but we need to use the pixel ULs.  So subtract
