import gdal
import os
from pathlib import Path
import re
from tqdm import tqdm

import fiona
import numpy as np
import numpy.matlib
import rasterio.features
from rsCNN.utils import logging
from rsCNN.utils.general import *
from rsCNN.data_management import scalers, DataConfig

_logger = logging.get_child_logger(__name__)


def rasterize_vector(vector_file, geotransform, output_shape):
    """ Rasterizes an input vector directly into a numpy array.
    Arguments:
    vector_file - str
      Input vector file to be rasterized.
    geotransform - list
      A gdal style geotransform.
    output_shape - tuple
      The shape of the output file to be generated.

    Return:
    A rasterized 2-d numpy array.
    """
    ds = fiona.open(vector_file, 'r')
    geotransform = [geotransform[1], geotransform[2], geotransform[0],
                    geotransform[4], geotransform[5], geotransform[3]]
    mask = np.zeros(output_shape)
    for n in range(0, len(ds)):
        rasterio.features.rasterize([ds[n]['geometry']], transform=geotransform, default_value=1, out=mask)
    return mask


_logger = logging.get_child_logger(__name__)


def build_or_load_scalers(data_config, rebuild=False):
    feat_scaler_atr = {'savename_base': data_config.data_save_name + '_feature_scaler'}
    feature_scaler = scalers.get_scaler(data_config.feature_scaler_name, feat_scaler_atr)
    resp_scaler_atr = {'savename_base': data_config.data_save_name + '_response_scaler'}
    response_scaler = scalers.get_scaler(data_config.response_scaler_name, resp_scaler_atr)
    feature_scaler.load()
    response_scaler.load()

    train_folds = [x for x in np.arange(
        data_config.n_folds) if x is not data_config.validation_fold and x is not data_config.test_fold]

    if (feature_scaler.is_fitted is False or rebuild is True):
        # TODO: do better
        feature_scaler.fit(data_config.features[train_folds[0]])
        feature_scaler.save()
    if (response_scaler.is_fitted is False or rebuild is True):
        # TODO: do better
        response_scaler.fit(data_config.responses[train_folds[0]])
        response_scaler.save()

    data_config.feature_scaler = feature_scaler
    data_config.response_scaler = response_scaler


def build_or_load_data(config, rebuild=False):

    if (rebuild is False):
        features, responses, weights, read_success = load_training_data(config)

    if (read_success is False or rebuild is True):
        if (config.data_build_category in ['ordered_continuous', 'ordered_categorical']):
            features, responses, weights = build_training_data_ordered(config)
        else:
            raise NotImplementedError('Unknown data_build_category')

    config.features = features
    config.responses = responses
    config.weights = weights


def load_training_data(config, writeable=False):
    """
        Loads and returns training data from disk based on the config savename
        Arguments:
            config - data config from which to reference data
        Returns:
            features - feature data
            responses - response data
            fold_assignments - per-sample fold assignments specified during data generation
    """

    success = True
    if (os.path.isfile(config.successful_data_save_file) is not True):
        _logger.debug('no saved data')
        success = False

    if (writeable is True):
        mode = 'r+'
    else:
        mode = 'r'

    features = []
    responses = []
    weights = []
    # TODO:  Phil:  I get a failed read on the first file when running this and building... but I think everything works
    #  after that? I don't know if "failed read" is the right message for something that succeeds?
    for fold in range(config.n_folds):
        if (os.path.isfile(config.feature_files[fold])):
            features.append(np.load(config.feature_files[fold], mmap_mode=mode))
        else:
            success = False
            _logger.debug('failed read at {}'.format(config.feature_files[fold]))
            break
        if (os.path.isfile(config.response_files[fold])):
            responses.append(np.load(config.response_files[fold], mmap_mode=mode))
        else:
            _logger.debug('failed read at {}'.format(config.response_files[fold]))
            success = False
            break
        if (os.path.isfile(config.weight_files[fold])):
            weights.append(np.load(config.weight_files[fold], mmap_mode=mode))
        else:
            _logger.debug('failed read at {}'.format(config.weight_files[fold]))
            success = False
            break

    if (success):
        return features, responses, weights, True
    else:
        return None, None, None, False


def get_proj(fname, is_vector):
    """ Get the projection of a raster/vector dataset.
    Arguments:
    fname - str
      Name of input file.
    is_vector - boolean
      Boolean indication of whether the file is a vector or a raster.

    Returns:
    The projection of the input fname
    """
    if (is_vector):
        if (os.path.basename(fname).split('.')[-1] == 'shp'):
            vset = ogr.GetDriverByName('ESRI Shapefile').Open(fname, gdal.GA_ReadOnly)
        elif (os.path.basename(fname).split('.')[-1] == 'kml'):
            vset = ogr.GetDriverByName('KML').Open(fname, gdal.GA_ReadOnly)
        else:
            raise Exception('unsupported vector file type from file ' + fname)

        b_proj = vset.GetLayer().GetSpatialRef()
    else:
        b_proj = gdal.Open(fname, gdal.GA_ReadOnly).GetProjection()

    return re.sub('\W', '', str(b_proj))


def check_data_matches(set_a, set_b, set_b_is_vector=False, set_c=[], set_c_is_vector=False, ignore_projections=False, ignore_extents=False):
    """ Check to see if two different gdal datasets have the same projection, geotransform, and extent.
    Arguments:
    set_a - list
      First list of gdal datasets to check.
    set_b - list
      Second list of gdal datasets (or vectors) to check.

    Keyword Arguments:
    set_b_is_vector - boolean
      Flag to indicate if set_b is a vector, as opposed to a gdal_dataset.
    set_c - list
      A third (optional) list of gdal datasets to check.
    set_c_is_vector - boolean
      Flag to indicate if set_c is a vector, as opposed to a gdal_dataset.
    ignore_projections - boolean
      A flag to ignore projection differences between feature and response sets - use only if you 
      are sure the projections are really the same.


    Return: 
    None, simply throw error if the check fails
    """
    # TODO:  this should confirm that the input is actually a list
    if (len(set_a) != len(set_b)):
        raise Exception('different number of training features and responses')
    if (len(set_c) > 0):
        if (len(set_a) != len(set_c)):
            raise Exception('different number of training features and boundary files - give None for blank boundary')

    for n in range(0, len(set_a)):
        a_proj = get_proj(set_a[n], False)
        b_proj = get_proj(set_b[n], set_b_is_vector)

        if (a_proj != b_proj and ignore_projections is False):
            raise Exception(('projection mismatch between', set_a[n], 'and', set_b[n]))

        if (len(set_c) > 0):
            if (set_c[n] is not None):
                c_proj = get_proj(set_c[n], set_c_is_vector)
            else:
                c_proj = b_proj

            if (a_proj != c_proj and ignore_projections is False):
                raise Exception(('projection mismatch between', set_a[n], 'and', set_c[n]))

        if (set_b_is_vector == False):
            dataset_a = gdal.Open(set_a[n], gdal.GA_ReadOnly)
            dataset_b = gdal.Open(set_b[n], gdal.GA_ReadOnly)
            a_trans = dataset_a.GetGeoTransform()
            b_trans = dataset_b.GetGeoTransform()

            if (dataset_a.GetProjection() != dataset_b.GetProjection() and ignore_projections is False):
                raise Exception(('projection mismatch between', set_a[n], 'and', set_b[n]))

            if (a_trans[1] != b_trans[1] or a_trans[5] != b_trans[5]):
                raise Exception(('resolution mismatch between', set_a[n], 'and', set_b[n]))

            if (ignore_extents is False):
                if (a_trans[0] != b_trans[0] or a_trans[3] != b_trans[3]):
                    raise Exception(('upper left mismatch between', set_a[n], 'and', set_b[n]))

                if (dataset_a.RasterXSize != dataset_b.RasterXSize or dataset_a.RasterYSize != dataset_b.RasterYSize):
                    raise Exception(('extent mismatch between', set_a[n], 'and', set_b[n]))

        if (len(set_c) > 0):
            if (set_c[n] is not None and set_c_is_vector == False):
                dataset_a = gdal.Open(set_a[n], gdal.GA_ReadOnly)
                dataset_c = gdal.Open(set_c[n], gdal.GA_ReadOnly)
                a_trans = dataset_a.GetGeoTransform()
                c_trans = dataset_c.GetGeoTransform()

                if (dataset_a.GetProjection() != dataset_c.GetProjection() and ignore_projections == False):
                    raise Exception(('projection mismatch between', set_a[n], 'and', set_c[n]))

                if (a_trans[1] != c_trans[1] or a_trans[5] != c_trans[5]):
                    raise Exception(('resolution mismatch between', set_a[n], 'and', set_c[n]))

                if (ignore_extents is False):
                    if (a_trans[0] != c_trans[0] or a_trans[3] != c_trans[3]):
                        raise Exception(('upper left mismatch between', set_a[n], 'and', set_c[n]))

                    if (dataset_a.RasterXSize != dataset_c.RasterXSize or dataset_a.RasterYSize != dataset_c.RasterYSize):
                        raise Exception(('extent mismatch between', set_a[n], 'and', set_c[n]))

# Calculates categorical weights for a single response


def calculate_categorical_weights(responses, weights, config, batch_size=100):

    # find upper and lower boud
    lb = config.window_radius - config.internal_window_radius
    if (lb == 0):
        ub = responses[0].shape[1]
    else:
        ub = -lb

    # get response/total counts (batch-wise)
    response_counts = np.zeros(responses[0].shape[-1])
    total_valid_count = 0
    for _array in range(len(responses)):
        if (_array is not config.validation_fold and _array is not config.test_fold):
            for ind in range(0, responses[_array].shape[0], batch_size):
                lr = (responses[_array])[ind:ind+batch_size, lb:ub, lb:ub, :]
                lr[lr == config.response_nodata_value] = np.nan
                total_valid_count += np.sum(np.isfinite(lr))
                for _r in range(0, len(response_counts)):
                    response_counts[_r] += np.nansum(lr[..., _r] == 1)

    # assign_weights
    for _array in range(len(responses)):
        for ind in range(0, responses[_array].shape[0], batch_size):

            lr = (responses[_array])[ind:ind+batch_size, ...]
            lw = np.zeros((lr.shape[0], lr.shape[1], lr.shape[2]))
            for _r in range(0, len(response_counts)):
                lw[lr[..., _r] == 1] = total_valid_count / response_counts[_r]

            lw[:, :lb, :] = 0
            lw[:, ub:, :] = 0
            lw[:, :, :lb] = 0
            lw[:, :, ub:] = 0

            weights[_array][ind:ind+batch_size, :, :, 0] = lw

    return weights


def get_data_section(ds, x, y, x_size, y_size):
    dat = np.zeros((x_size, y_size, ds.RasterCount))
    for _b in range(ds.RasterCount):
        dat[..., _b] = ds.GetRasterBand(_b+1).ReadAsArray(x, y, x_size, y_size)
    return dat


def get_response_data_section(ds, x, y, x_size, y_size, config):
    dat = get_data_section(ds, x, y, x_size, y_size)
    dat = np.squeeze(dat)
    if (config.response_min_value is not None):
        dat[dat < config.response_min_value] = config.response_nodata_value
    if (config.response_max_value is not None):
        dat[dat > config.response_max_value] = config.response_nodata_value
    return dat


def read_chunk(f_set,
               r_set,
               feature_upper_left,
               response_upper_left,
               config,
               boundary_vector_file=None,
               boundary_subset_geotransform=None,
               b_set=None,
               boundary_upper_left=None):
    # TODO:  This function should be refactored. read_chunk implies that the chunk is read, but this is also doing
    #   a bunch of undocumented checks on the data. a return of None from a function named read_chunk implies that the
    #   chunk was empty, but this actually means that it failed some sort of check. Additionally, the checks in here
    #   are not clear as written, so it's hard to understand the flow of logic, whether there are existing bugs (see
    #   below TODOs), and if/where new checks should be inserted. The calling function should probably call read_chunk
    #   and then do its own checks on those values, or this should be called read_chunk_and_return_if_valid or something
    #   similar
    window_diameter = config.window_radius * 2

    # Start by checking if we're inside boundary, if there is one
    mask = None
    if (boundary_vector_file is not None):
        mask = rasterize_vector(boundary_vector_file, boundary_subset_geotransform, (window_diameter, window_diameter))
    if (b_set is not None):
        mask = b_set.ReadAsArray(boundary_upper_left[0], boundary_upper_left[1], window_diameter, window_diameter)

    # TODO:  Note that this is much clearer by comparing with the old code, then delete the old code. Note the shorter
    #  boolean comparison and the combined if/else rather than if/if
    """
    if (mask is not None):
        mask = mask == config.boundary_bad_value
        if (np.sum(mask) == np.prod(mask.shape)):
        if np.all(mask):
            return None, None
    # TODO:  Note:  probably not good form to have mutually exclusive branches with two checks, potential for bugs
    if (mask is None):
        mask = np.zeros((window_diameter, window_diameter)).astype(bool)
    """
    if mask is None:
        mask = np.zeros((window_diameter, window_diameter)).astype(bool)
    else:
        mask = mask == config.boundary_bad_value
        if np.all(mask):
            return None, None

    # Next check to see if we have a response, if so read all
    local_response = np.zeros((window_diameter, window_diameter, r_set.RasterCount))
    for _b in range(r_set.RasterCount):
        local_response[:, :, _b] = r_set.GetRasterBand(
            _b+1).ReadAsArray(response_upper_left[0], response_upper_left[1], window_diameter, window_diameter)
    local_response[local_response == config.response_nodata_value] = np.nan
    # TODO:  isn't this just checking whether values are nan and then assigning them to nan again?
    local_response[np.isfinite(local_response) is False] = np.nan
    local_response[mask, :] = np.nan

    if (config.response_min_value is not None):
        local_response[local_response < config.response_min_value] = np.nan
    if (config.response_max_value is not None):
        local_response[local_response > config.response_max_value] = np.nan

    # TODO:  Phil:  what is this trying to do? I think this might be an error if you're actually trying to figure out
    #  whether it's all nan. If so, it should be if np.all(np.isnan(local_response))
    if (np.nansum(local_response) == np.prod(local_response.shape)):
        return None, None
    mask[np.any(np.isnan(local_response), axis=-1)] = True

    # Last, read in features
    local_feature = np.zeros((window_diameter, window_diameter, f_set.RasterCount))
    for _b in range(0, f_set.RasterCount):
        local_feature[:, :, _b] = f_set.GetRasterBand(
            _b+1).ReadAsArray(feature_upper_left[0], feature_upper_left[1], window_diameter, window_diameter)

    local_feature[local_feature == config.feature_nodata_value] = np.nan
    # TODO:  isn't this just checking whether values are nan and then assigning them to nan again?
    local_feature[np.isfinite(local_feature) is False] = np.nan
    local_feature[mask, :] = np.nan
    # TODO:  Phil:  what is this trying to do? I think this might be an error if you're actually trying to figure out
    #  whether it's all nan. If so, it should be if np.all(np.isnan(local_feature))
    if (np.nansum(local_feature) == np.prod(local_feature.shape)):
        return None, None
    feature_nodata_fraction = np.sum(np.isnan(local_feature)) / np.prod(local_feature.shape)
    # TODO:  as implemented, this only checks the feature nodata fraction, do we want to do responses too?
    if feature_nodata_fraction > config.nodata_maximum_fraction:
        return None, None
    mask[np.any(np.isnan(local_response), axis=-1)] = True

    # Final check, and return
    # TODO:  haven't we already done these operations above?
    local_feature[mask, :] = np.nan
    local_response[mask, :] = np.nan

    return local_feature, local_response

def upper_left_pixel(trans, interior_x, interior_y):
    x_ul = max((trans[0] - interior_x)/trans[1], 0)
    y_ul = max((interior_y - trans[3])/trans[5], 0)
    return x_ul, y_ul

def build_training_data_ordered(config: DataConfig):
    """ Builds a set of training data based on the configuration input
        Arguments:
        config - object of type Data_Config with the requisite values for preparing training data (see __init__.py)

    """
    assert config.raw_feature_file_list is not [], 'feature files to pull data from are required'
    assert config.raw_response_file_list is not [], 'response files to pull data from are required'
    if (config.random_seed is not None):
        np.random.seed(config.random_seed)
    # Check data matches what? If we name this better, we dont need to inspect that the function does
    check_data_matches(config.raw_feature_file_list, config.raw_response_file_list, False,
                       config.boundary_file_list, config.boundary_as_vectors, config.ignore_projections, ignore_extents=True)
    if (isinstance(config.max_samples, list)):
        if (len(config.max_samples) != len(config.raw_feature_file_list)):
            raise Exception('max_samples must equal feature_file_list length, or be an integer.')

    feature_set = gdal.Open(config.raw_feature_file_list[0], gdal.GA_ReadOnly)
    response_set = gdal.Open(config.raw_response_file_list[0], gdal.GA_ReadOnly)
    n_features = feature_set.RasterCount

    feature_memmap_file = config.data_save_name + '_feature_munge_memmap.npy'
    response_memmap_file = config.data_save_name + '_response_munge_memmap.npy'

    # TODO: fix max size issue, but force for now to prevent overly sized sets
    assert(config.max_samples * (config.window_radius*2)**2 * n_features / 1024.**3 < 10, 'max_samples too large')
    features = np.memmap(feature_memmap_file,
                         dtype=np.float32,
                         mode='w+',
                         shape=(config.max_samples, config.window_radius*2, config.window_radius*2, n_features))

    responses = np.memmap(response_memmap_file,
                          dtype=np.float32,
                          mode='w+',
                          shape=(config.max_samples, config.window_radius*2, config.window_radius*2, response_set.RasterCount))

    sample_index = 0
    for _i in range(0, len(config.raw_feature_file_list)):

        # open requisite datasets
        feature_set = gdal.Open(config.raw_feature_file_list[_i], gdal.GA_ReadOnly)
        response_set = gdal.Open(config.raw_response_file_list[_i], gdal.GA_ReadOnly)
        boundary_set = None
<<<<<<< HEAD

        # this boolean could be simplified to two levels pretty easily, maybe even just one, but then it could
        # also be hidden in the above mentioned object
        # FABINA - Fiar, I've simplified it to two lines.  I don't think it can safely go to one, could be wrong.
        if (len(config.boundary_file_list) > 0 and config.boundary_as_vectors is False):
=======
        if (len(config.boundary_file_list) > 0):
>>>>>>> cc3f2b25
            if (config.boundary_file_list[_i] is not None):
                boundary_set = gdal.Open(config.boundary_file_list[_i], gdal.GA_ReadOnly)

        f_trans = feature_set.GetGeoTransform()
        r_trans = response_set.GetGeoTransform()
        b_trans = None
        if (boundary_set is not None):
            b_trans = boundary_set.GetGeoTransform()

<<<<<<< HEAD
        ############# Calculate the interior space location and extent
        
        # Find the interior (UL) x,y coordinates in map-space
=======
        # Get upper left interior coordinates in pixel space
        # Broken out for clarity, it can obviously be condensed
>>>>>>> cc3f2b25
        interior_x = max(r_trans[0], f_trans[0])
        interior_y = min(r_trans[3], f_trans[3])
        if (b_trans is not None):
            interior_x = max(interior_x, b_trans[0])
            interior_y = max(interior_y, b_trans[3])

        
        # calculate the feature and response UL coordinates in pixel-space
        f_x_ul, f_y_ul = upper_left_pixel(f_trans, interior_x, interior_y)
        r_x_ul, r_y_ul = upper_left_pixel(r_trans, interior_x, interior_y)

        # calculate the size of the matched interior extent
        x_len = min(feature_set.RasterXSize - f_x_ul, response_set.RasterXSize - r_x_ul)
        y_len = min(feature_set.RasterYSize - f_y_ul, response_set.RasterYSize - r_y_ul)

        # update the UL location, and the interior extent, if there is a boundary
        if (b_trans is not None):
            b_x_ul, b_y_ul = upper_left_pixel(b_trans, interior_x, interior_y)
            x_len = min(x_len, boundary_set.RasterXSize - b_x_ul)
            y_len = min(y_len, boundary_set.RasterYSize - b_y_ul)

        
        # convert these UL coordinates to an array for easy addition later
        f_ul = np.array([f_x_ul, f_y_ul])
        r_ul = np.array([r_x_ul, r_y_ul])
        if (b_trans is not None):
            b_ul = np.array([b_x_ul, b_y_ul])
        else:
            b_ul = None

        collist = [x for x in range(0,
                                    int(x_len - 2*config.window_radius),
                                    int(config.internal_window_radius*2))]
        rowlist = [y for y in range(0,
                                    int(y_len - 2*config.window_radius),
                                    int(config.internal_window_radius*2))]

        colrow = np.zeros((len(collist)*len(rowlist), 2)).astype(int)
        colrow[:, 0] = np.matlib.repmat(np.array(collist).reshape((-1, 1)), 1, len(rowlist)).flatten()
        colrow[:, 1] = np.matlib.repmat(np.array(rowlist).reshape((1, -1)), len(collist), 1).flatten()
<<<<<<< HEAD
        # IF these operations happen in functions, you don't need to worry about manually deleting these objects
        # because they're lost when the function exits, i.e., they're only in the local scope
        # FABINA - While that is true, what we're doing here is trying to free back up memory, and deleting
        # thee objects does help with that.
        del collist, rowlist

        # There's a shuffle function that does this in np
        # FABINA - probably...is there a problem with this implementation (or is this hard to read???)
=======
        del collist
        del rowlist

        # TODO:  There's a shuffle function that does this in np
>>>>>>> cc3f2b25
        colrow = colrow[np.random.permutation(colrow.shape[0]), :]


        subset_geotransform = None
<<<<<<< HEAD
        if (len(config.boundary_file_list) > 0 and config.boundary_as_vectors):
=======
        if (len(config.boundary_file_list) > 0):
>>>>>>> cc3f2b25
            if (config.boundary_file_list[_i] is not None):
                subset_geotransform = [f_trans[0], f_trans[1], 0, f_trans[3], 0, f_trans[5]]

<<<<<<< HEAD
        # same comments about turning nested content into a function, turning math into informatively named
        # functions, etc
        # FABINA - I can maybe follow you with the above....but for the below, it's alreayd broken out into a
        # function....this loop is only assigning the appropriate option.  What would be a better way?
=======
>>>>>>> cc3f2b25
        for _cr in tqdm(range(len(colrow)), ncols=80):
            if (boundary_set is None):
                if (subset_geotransform is None):
                    local_feature, local_response = read_chunk(feature_set,
                                                               response_set,
                                                               f_ul + colrow[_cr, :],
                                                               r_ul + colrow[_cr, :],
                                                               config)
                else:
                    subset_geotransform[0] = f_trans[0] + (f_ul[0] + colrow[_cr, 0]) * f_trans[1]
                    subset_geotransform[3] = f_trans[3] + (f_ul[1] + colrow[_cr, 1]) * f_trans[5]

                    local_feature, local_response = read_chunk(feature_set,
                                                               response_set,
                                                               f_ul + colrow[_cr, :],
                                                               r_ul + colrow[_cr, :],
                                                               config,
                                                               boundary_vector_file=config.boundary_file_list[_i],
                                                               boundary_subset_geotransform=subset_geotransform)
            else:
                local_feature, local_response = read_chunk(feature_set,
                                                           response_set,
                                                           f_ul + colrow[_cr, :],
                                                           r_ul + colrow[_cr, :],
                                                           config,
                                                           b_set=boundary_set,
                                                           boundary_upper_left=b_ul + colrow[_cr, :])

<<<<<<< HEAD
            if (local_feature is not None):
                features[sample_index, ...] = local_feature.copy()
                responses[sample_index, ...] = local_response.copy()
                sample_index += 1

                if (sample_index >= config.max_samples):
                    break

    # Should this just be list(features.shape)? To convert a tuple to a list?
    feat_shape = list(feature.shape) 
=======
            if local_feature is None:
                continue
            features[sample_index, ...] = local_feature.copy()
            responses[sample_index, ...] = local_response.copy()
            sample_index += 1

            if (sample_index >= config.max_samples):
                break

    # TODO:  Should this just be list(features.shape)? To convert a tuple to a list?
    feat_shape = [x for x in features.shape]
>>>>>>> cc3f2b25
    feat_shape[0] = sample_index
    resp_shape = list(responses.shape) 
    resp_shape[0] = sample_index

<<<<<<< HEAD
    # Delete and reload feauters/responses, as a hard and fast way to force data dump to disc and reload
    # with a modified size....IE, an ooc resize
    del features, responses
    features = np.memmap(feature_memmap_file, dtype=np.float32, mode='r+', shape=(tuple(feat_shape)))
    responses = np.memmap(response_memmap_file, dtype=np.float32, mode='r+', shape=tuple(resp_shape))

    #Shuffle the data one last time (in case the fold-assignment would otherwise be biased beacuase of
    #the feature/response file order
=======
    #reload in place
    # TODO:  note why?
    features = np.memmap(feature_memmap_file, dtype=np.float32, mode='r+', shape=(tuple(feat_shape)))
    responses = np.memmap(response_memmap_file, dtype=np.float32, mode='r+', shape=tuple(resp_shape))

    # randombly permute data to reshuffle everything
    # TODO:  note why?
>>>>>>> cc3f2b25
    perm = np.random.permutation(features.shape[0])
    features = features[perm, :]
    responses = responses[perm, :]
    del perm

<<<<<<< HEAD
    # Honestly, at this point my head is starting to hurt. I'm trying to remember what has happened in this
    # function up until this point because I was trying to make a mental "table of contents", but I can't
    # do that without really focusing and looking back.
    # You can do this in one line with something like np.repeat, if this is doing what I think
    # FABINA -Maybe/probably you can swap this with a different set of lines that do basically the same thing.  But
    # this is trivial code to follow.....it's literally a division, and has appropriate names.  And is 3 lines.
=======
    # TODO:  You can do this in one line with something like np.repeat, if this is doing what I think
>>>>>>> cc3f2b25
    fold_assignments = np.zeros(responses.shape[0]).astype(int)
    for f in range(0, config.n_folds):
        idx_start = int(round(f / config.n_folds * len(fold_assignments)))
        idx_finish = int(round((f + 1) / config.n_folds * len(fold_assignments)))
        fold_assignments[idx_start:idx_finish] = f

    # TODO:  Note:  do we need these munge files afterwards? They stay on disk and I'm not sure if they're required
    # after the build finishes. If this is the case, we could also check whether the munge files are gone as
    # a sign of success
<<<<<<< HEAD
    # The weights building could go into its own function called create_weights_array_with_loss_window or
    # something similar
    # FABINA - You are correct, cleanup is in order and is in my working list of things to do
=======
>>>>>>> cc3f2b25
    weights = np.memmap(config.data_save_name + '_weights_munge_memmap.npy',
                        dtype=np.float32,
                        mode='w+',
                        shape=(features.shape[0], features.shape[1], features.shape[2], 1))
    weights[:, :, :, :] = 1
    weights[np.isnan(responses[..., 0])] = 0

    # TODO: Why not just set all weights to zeros initially, then do the internal window set to ones, then do anything
    # isnan is zero? Would that be less code?
    # FABINA - that is literally the exact same thing as goe on here, in reverse.
    if (config.internal_window_radius != config.window_radius):
        buf = config.window_radius - config.internal_window_radius
        weights[:, :buf, :, -1] = 0
        weights[:, -buf:, :, -1] = 0
        weights[:, :, :buf, -1] = 0
        weights[:, :, -buf:, -1] = 0

    _logger.debug('Feature shape: {}'.format(features.shape))
    _logger.debug('Response shape: {}'.format(responses.shape))
    _logger.debug('Weight shape: {}'.format(weights.shape))

    if (config.data_build_category == 'ordered_categorical'):
        # TODO:  Maybe we need a check here that un_resp not too long?
        un_resp = np.unique(responses[np.isfinite(responses)])
        un_resp = un_resp[un_resp != config.response_nodata_value]
        _logger.debug('Found {} categorical responses'.format(len(un_resp)))

        resp_shape = responses.shape

        cat_response_memmap_file = config.data_save_name + '_cat_response_munge_memmap.npy'
        cat_responses = np.memmap(cat_response_memmap_file,
                                  dtype=np.float16,
                                  mode='w+',
                                  shape=(resp_shape[0], resp_shape[1], resp_shape[2], len(un_resp)))

        # TODO:  Are you trying to iterate backwards? If so, it's clearer to write reversed(range(len(un_resp)))
        # Also, I wonder whether there's an off-by-one error here? Should that really be len(un_resp) - 1?
        for _r in range(len(un_resp)-1, -1, -1):
            cat_responses[..., _r] = np.squeeze(responses[..., 0] == un_resp[_r])
        del responses
        del cat_responses
        response_memmap_file = cat_response_memmap_file
        responses = np.memmap(response_memmap_file, dtype=np.float32, mode='r+', shape=tuple(resp_shape))

    for fold in range(config.n_folds):
        np.save(config.feature_files[fold], features[fold_assignments == fold, ...])
        np.save(config.response_files[fold], responses[fold_assignments == fold, ...])
        np.save(config.weight_files[fold], weights[fold_assignments == fold, ...])

    del features, responses, weights
    if (config.data_build_category == 'ordered_categorical'):
        # TODO:  Phil:  this throws an error because the success file does not exist yet. Specifically, the
        #  responses returned from load_training_data are None and then calculate_categorical_weights assumes
        #  that those responses are not None. I'm creating the success file so this works, but this needs to be
        #  changed.
        Path(config.successful_data_save_file).touch()
        features, responses, weights, success = load_training_data(config, writeable=True)
        # TODO:  Phil:  it's currently possible for weights to be set to 0 in the entire loss window and then to have
        #   samples with no weights for the loss function. If a sample is composed of all overweighted classes, this
        #   could cause hard errors, but it seems like it's pretty suboptimal to waste any CPU/GPU cycles on samples
        #   with no weights, right?
        weights = calculate_categorical_weights(responses, weights, config)
        del features, responses, weights
        # Could pull the successful out of the if statement since it's done on both logic branches
        Path(config.successful_data_save_file).touch()
    else:
        Path(config.successful_data_save_file).touch()

    features, responses, weights, success = load_training_data(config, writeable=False)
    return features, responses, weights<|MERGE_RESOLUTION|>--- conflicted
+++ resolved
@@ -443,15 +443,11 @@
         feature_set = gdal.Open(config.raw_feature_file_list[_i], gdal.GA_ReadOnly)
         response_set = gdal.Open(config.raw_response_file_list[_i], gdal.GA_ReadOnly)
         boundary_set = None
-<<<<<<< HEAD
 
         # this boolean could be simplified to two levels pretty easily, maybe even just one, but then it could
         # also be hidden in the above mentioned object
         # FABINA - Fiar, I've simplified it to two lines.  I don't think it can safely go to one, could be wrong.
         if (len(config.boundary_file_list) > 0 and config.boundary_as_vectors is False):
-=======
-        if (len(config.boundary_file_list) > 0):
->>>>>>> cc3f2b25
             if (config.boundary_file_list[_i] is not None):
                 boundary_set = gdal.Open(config.boundary_file_list[_i], gdal.GA_ReadOnly)
 
@@ -461,14 +457,9 @@
         if (boundary_set is not None):
             b_trans = boundary_set.GetGeoTransform()
 
-<<<<<<< HEAD
         ############# Calculate the interior space location and extent
         
         # Find the interior (UL) x,y coordinates in map-space
-=======
-        # Get upper left interior coordinates in pixel space
-        # Broken out for clarity, it can obviously be condensed
->>>>>>> cc3f2b25
         interior_x = max(r_trans[0], f_trans[0])
         interior_y = min(r_trans[3], f_trans[3])
         if (b_trans is not None):
@@ -509,7 +500,6 @@
         colrow = np.zeros((len(collist)*len(rowlist), 2)).astype(int)
         colrow[:, 0] = np.matlib.repmat(np.array(collist).reshape((-1, 1)), 1, len(rowlist)).flatten()
         colrow[:, 1] = np.matlib.repmat(np.array(rowlist).reshape((1, -1)), len(collist), 1).flatten()
-<<<<<<< HEAD
         # IF these operations happen in functions, you don't need to worry about manually deleting these objects
         # because they're lost when the function exits, i.e., they're only in the local scope
         # FABINA - While that is true, what we're doing here is trying to free back up memory, and deleting
@@ -518,31 +508,18 @@
 
         # There's a shuffle function that does this in np
         # FABINA - probably...is there a problem with this implementation (or is this hard to read???)
-=======
-        del collist
-        del rowlist
-
-        # TODO:  There's a shuffle function that does this in np
->>>>>>> cc3f2b25
         colrow = colrow[np.random.permutation(colrow.shape[0]), :]
 
 
         subset_geotransform = None
-<<<<<<< HEAD
         if (len(config.boundary_file_list) > 0 and config.boundary_as_vectors):
-=======
-        if (len(config.boundary_file_list) > 0):
->>>>>>> cc3f2b25
             if (config.boundary_file_list[_i] is not None):
                 subset_geotransform = [f_trans[0], f_trans[1], 0, f_trans[3], 0, f_trans[5]]
 
-<<<<<<< HEAD
         # same comments about turning nested content into a function, turning math into informatively named
         # functions, etc
         # FABINA - I can maybe follow you with the above....but for the below, it's alreayd broken out into a
         # function....this loop is only assigning the appropriate option.  What would be a better way?
-=======
->>>>>>> cc3f2b25
         for _cr in tqdm(range(len(colrow)), ncols=80):
             if (boundary_set is None):
                 if (subset_geotransform is None):
@@ -571,7 +548,6 @@
                                                            b_set=boundary_set,
                                                            boundary_upper_left=b_ul + colrow[_cr, :])
 
-<<<<<<< HEAD
             if (local_feature is not None):
                 features[sample_index, ...] = local_feature.copy()
                 responses[sample_index, ...] = local_response.copy()
@@ -582,24 +558,10 @@
 
     # Should this just be list(features.shape)? To convert a tuple to a list?
     feat_shape = list(feature.shape) 
-=======
-            if local_feature is None:
-                continue
-            features[sample_index, ...] = local_feature.copy()
-            responses[sample_index, ...] = local_response.copy()
-            sample_index += 1
-
-            if (sample_index >= config.max_samples):
-                break
-
-    # TODO:  Should this just be list(features.shape)? To convert a tuple to a list?
-    feat_shape = [x for x in features.shape]
->>>>>>> cc3f2b25
     feat_shape[0] = sample_index
     resp_shape = list(responses.shape) 
     resp_shape[0] = sample_index
 
-<<<<<<< HEAD
     # Delete and reload feauters/responses, as a hard and fast way to force data dump to disc and reload
     # with a modified size....IE, an ooc resize
     del features, responses
@@ -608,30 +570,17 @@
 
     #Shuffle the data one last time (in case the fold-assignment would otherwise be biased beacuase of
     #the feature/response file order
-=======
-    #reload in place
-    # TODO:  note why?
-    features = np.memmap(feature_memmap_file, dtype=np.float32, mode='r+', shape=(tuple(feat_shape)))
-    responses = np.memmap(response_memmap_file, dtype=np.float32, mode='r+', shape=tuple(resp_shape))
-
-    # randombly permute data to reshuffle everything
-    # TODO:  note why?
->>>>>>> cc3f2b25
     perm = np.random.permutation(features.shape[0])
     features = features[perm, :]
     responses = responses[perm, :]
     del perm
 
-<<<<<<< HEAD
     # Honestly, at this point my head is starting to hurt. I'm trying to remember what has happened in this
     # function up until this point because I was trying to make a mental "table of contents", but I can't
     # do that without really focusing and looking back.
     # You can do this in one line with something like np.repeat, if this is doing what I think
     # FABINA -Maybe/probably you can swap this with a different set of lines that do basically the same thing.  But
     # this is trivial code to follow.....it's literally a division, and has appropriate names.  And is 3 lines.
-=======
-    # TODO:  You can do this in one line with something like np.repeat, if this is doing what I think
->>>>>>> cc3f2b25
     fold_assignments = np.zeros(responses.shape[0]).astype(int)
     for f in range(0, config.n_folds):
         idx_start = int(round(f / config.n_folds * len(fold_assignments)))
@@ -641,12 +590,6 @@
     # TODO:  Note:  do we need these munge files afterwards? They stay on disk and I'm not sure if they're required
     # after the build finishes. If this is the case, we could also check whether the munge files are gone as
     # a sign of success
-<<<<<<< HEAD
-    # The weights building could go into its own function called create_weights_array_with_loss_window or
-    # something similar
-    # FABINA - You are correct, cleanup is in order and is in my working list of things to do
-=======
->>>>>>> cc3f2b25
     weights = np.memmap(config.data_save_name + '_weights_munge_memmap.npy',
                         dtype=np.float32,
                         mode='w+',
