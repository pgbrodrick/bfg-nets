import logging
import os
from pathlib import Path
import re
from typing import List, Tuple

import fiona
import gdal
import numpy as np
import numpy.matlib
import ogr
import rasterio.features
from tqdm import tqdm

from rsCNN.configuration import configs
from rsCNN.data_management import scalers
from rsCNN.data_management import common_io
# TODO:  remove * imports
from rsCNN.utils.general import *


_logger = logging.getLogger(__name__)


# TODO: change munge to temporary
_FILENAME_BUILT_DATA_CONFIG_SUFFIX = 'built_data_config.yaml'
_FILENAME_FEATURES_SUFFIX = 'features_{}.npy'
_FILENAME_FEATURES_TEMPORARY_SUFFIX = '_features_memmap_temporary.npy'
_FILENAME_RESPONSES_SUFFIX = 'responses_{}.npy'
_FILENAME_RESPONSES_TEMPORARY_SUFFIX = '_responses_memmap_temporary.npy'
_FILENAME_WEIGHTS_SUFFIX = 'weights_{}.npy'
_FILENAME_WEIGHTS_TEMPORARY_SUFFIX = '_weights_memmap_temporary.npy'
_VECTORIZED_FILENAMES = ('kml', 'shp')


def rasterize_vector(vector_file, geotransform, output_shape):
    """ Rasterizes an input vector directly into a numpy array.
    Arguments:
    vector_file - str
      Input vector file to be rasterized.
    geotransform - list
      A gdal style geotransform.
    output_shape - tuple
      The shape of the output file to be generated.

    Return:
    A rasterized 2-d numpy array.
    """
    ds = fiona.open(vector_file, 'r')
    geotransform = [geotransform[1], geotransform[2], geotransform[0],
                    geotransform[4], geotransform[5], geotransform[3]]
    mask = np.zeros(output_shape)
    for n in range(0, len(ds)):
        rasterio.features.rasterize([ds[n]['geometry']], transform=geotransform, default_value=1, out=mask)
    return mask


def build_or_load_rawfile_data(config: configs.Config, rebuild: bool = False):

    #TODO: put this data container build into the load if not rebuild, and only do checks if you can't read in
    # from the file.....requires dumping data_container into an output file in the save directory (good idea anyway)
    data_container = Data_Container(config)
    data_container.check_input_files(
        config.raw_files.feature_files, config.raw_files.response_files,
        config.raw_files.boundary_files
    )

    data_container.feature_raw_band_types = data_container.get_band_types(
        config.raw_files.feature_files, config.raw_files.feature_data_type)
    data_container.response_raw_band_types = data_container.get_band_types(
        config.raw_files.response_files, config.raw_files.response_data_type)

    # Load data if it already exists
    if _check_built_data_files_exist(config) and not rebuild:
        features, responses, weights = _load_built_data_files(config)

    else:
        assert config.raw_files.feature_files is not [], 'feature files to pull data from are required'
        assert config.raw_files.response_files is not [], 'response files to pull data from are required'
        _create_built_data_output_directory(config)

        if (config.raw_files.ignore_projections is False):
            check_projections(config.raw_files.feature_files,
                              config.raw_files.response_files,
                              config.raw_files.boundary_files
                              )

        if (config.raw_files.boundary_files is not None):
            boundary_files = [[loc_file for loc_file in config.raw_files.boundary_files
                               if gdal.Open(loc_file, gdal.GA_ReadOnly) is not None]]
        else:
            boundary_files = None

        check_resolutions(config.raw_files.feature_files, config.raw_files.response_files, boundary_files)

        if (config.data_build.response_data_format == 'FCN'):
            features, responses, weights, feature_band_types, response_band_types = build_training_data_ordered(
                config, data_container.feature_raw_band_types, data_container.response_raw_band_types)
        elif (config.data_build.response_data_format == 'CNN'):
            features, responses, weights, feature_band_types, response_band_types = \
                build_training_data_from_response_points(
                    config, data_container.feature_raw_band_types, data_container.response_raw_band_types)
        else:
            raise NotImplementedError('Unknown response data format')

        data_container.feature_band_types = feature_band_types
        data_container.response_band_types = response_band_types
    """
    TODO:  Phil:  we shouldn't be assigning attributes to data_container, data_container should assign attributes to 
    itself, and this will also simplify the API. Currently:
    
    # Create dataset
    data_container = training_data.build_or_load_rawfile_data(config, rebuild=False)
    data_container.build_or_load_scalers()
    # Create sequences
    train_folds = [idx for idx in range(config.data_build.number_folds)
                   if idx not in (config.data_build.validation_fold, config.data_build.test_fold)]
    training_sequence = sequences.build_memmapped_sequence(
        data_container, train_folds, batch_size=config.data_samples.batch_size)
    validation_sequence = sequences.build_memmapped_sequence(
        data_container, [config.data_build.validation_fold], batch_size=config.data_samples.batch_size)
        
    Instead:
    
    data_container = DataContainer(config)
    data_container.build_formatted_data_files() <-- takes a while, so should be explicit, should pass if already built
    data_container.load_data_sequences() <-- should handle scalers and all sequences being created
    
    Are memmapped loads free? If so, then don't save features/responses/weights from build_formatted step. If not,
    then save to the data_container, but don't do anything with them.
    
    Also, can we be consistent about the name of dataset or data_container? Use one for the class and instance names?
    """
    data_container.features = features
    data_container.responses = responses
    data_container.weights = weights

    return data_container


def get_proj(fname):
    """ Get the projection of a raster/vector dataset.
    Arguments:
    fname - str
      Name of input file.
    is_vector - boolean
      Boolean indication of whether the file is a vector or a raster.

    Returns:
    The projection of the input fname
    """
    ds = gdal.Open(fname, gdal.GA_ReadOnly)
    if (ds is not None):
        b_proj = ds.GetProjection()
        if (b_proj is not None):
            return b_proj

    if (os.path.basename(fname).split('.')[-1] == 'shp'):
        vset = ogr.GetDriverByName('ESRI Shapefile').Open(fname, gdal.GA_ReadOnly)
    elif (os.path.basename(fname).split('.')[-1] == 'kml'):
        vset = ogr.GetDriverByName('KML').Open(fname, gdal.GA_ReadOnly)
    else:
        raise Exception('Cannot find projection from file {}'.format(fname))

    if (vset is None):
        raise Exception('Cannot find projection from file {}'.format(fname))
    else:
        b_proj = vset.GetLayer().GetSpatialRef()
        if (b_proj is None):
            raise Exception('Cannot find projection from file {}'.format(fname))
        else:
            b_proj = re.sub('\W', '', str(b_proj))

    return b_proj


def check_projections(a_files, b_files, c_files=None):

    loc_a_files = [item for sublist in a_files for item in sublist]
    loc_b_files = [item for sublist in b_files for item in sublist]
    if c_files is None:
        loc_c_files = list()
    else:
        loc_c_files = [item for sublist in c_files for item in sublist]

    a_proj = []
    b_proj = []
    c_proj = []

    for _f in range(len(loc_a_files)):
        a_proj.append(get_proj(loc_a_files[_f]))
        b_proj.append(get_proj(loc_b_files[_f]))
        if (len(loc_c_files) > 0):
            c_proj.append(get_proj(loc_c_files[_f]))

    for _p in range(len(a_proj)):
        if (len(c_proj) > 0):
            assert (a_proj[_p] == b_proj[_p] and a_proj == c_proj[_p]), \
                'Projection_mismatch between\n{}: {},\n{}: {},\n{}: {}'.format(
                    a_proj[_p], loc_a_files[_p], b_proj[_p], loc_b_files[_p], c_proj[_p], loc_c_files[_p])
        else:
            assert (a_proj[_p] == b_proj[_p]), 'Projection_mismatch between\n{}: {}\n{}: {}'.\
                format(a_proj[_p], loc_a_files[_p], b_proj[_p], loc_b_files[_p])


def check_resolutions(a_files, b_files, c_files=None):
    if c_files is None:
        c_files = list()

    loc_a_files = [item for sublist in a_files for item in sublist]
    loc_b_files = [item for sublist in b_files for item in sublist]
    if (len(c_files) > 0):
        loc_c_files = [item for sublist in c_files for item in sublist]
    else:
        loc_c_files = []

    a_res = []
    b_res = []
    c_res = []

    for _f in range(len(loc_a_files)):
        a_res.append(np.array(gdal.Open(loc_a_files[_f], gdal.GA_ReadOnly).GetGeoTransform())[[1, 5]])
        b_res.append(np.array(gdal.Open(loc_b_files[_f], gdal.GA_ReadOnly).GetGeoTransform())[[1, 5]])
        if (len(loc_c_files) > 0):
            c_res.append(np.array(gdal.Open(loc_c_files[_f], gdal.GA_ReadOnly).GetGeoTransform())[[1, 5]])

    for _p in range(len(a_res)):
        if (len(c_res) > 0):
            assert (np.all(a_res[_p] == b_res[_p]) and np.all(a_res == c_res[_p])), \
                'Resolution mismatch between\n{}: {},\n{}: {},\n{}: {}'.format(
                    a_res[_p], loc_a_files[_p], b_res[_p], loc_b_files[_p], c_res[_p], loc_c_files[_p])
        else:
            assert (np.all(a_res[_p] == b_res[_p])), 'Resolution mimatch between\n{}: {}\n{}: {}'.\
                format(a_res[_p], loc_a_files[_p], b_res[_p], loc_b_files[_p])

# Calculates categorical weights for a single response


def calculate_categorical_weights(
        responses: List[np.array],
        weights: List[np.array],
        config: configs.Config,
        batch_size: int = 100
) -> List[np.array]:

    # find upper and lower boud
    lb = config.data_build.window_radius - config.data_build.loss_window_radius
    ub = -lb

    # get response/total counts (batch-wise)
    response_counts = np.zeros(responses[0].shape[-1])
    total_valid_count = 0
    for idx_array, response_array in enumerate(responses):
        if idx_array in (config.data_build.validation_fold, config.data_build.test_fold):
            continue
        for ind in range(0, response_array.shape[0], batch_size):
            if (lb == 0):
                lr = response_array[ind:ind+batch_size, ...]
            else:
                lr = response_array[ind:ind+batch_size, lb:ub, lb:ub, :]
            lr[lr == config.raw_files.response_nodata_value] = np.nan
            total_valid_count += np.sum(np.isfinite(lr))
            for _r in range(0, len(response_counts)):
                response_counts[_r] += np.nansum(lr[..., _r] == 1)

    # assign_weights
    for _array in range(len(responses)):
        for ind in range(0, responses[_array].shape[0], batch_size):

            lr = (responses[_array])[ind:ind+batch_size, ...]
            lrs = list(lr.shape)
            lrs.pop(-1)
            lw = np.zeros((lrs))
            for _r in range(0, len(response_counts)):
                lw[lr[..., _r] == 1] = total_valid_count / response_counts[_r]

            if (lb != 0):
                lw[:, :lb, :] = 0
                lw[:, ub:, :] = 0
                lw[:, :, :lb] = 0
                lw[:, :, ub:] = 0

            lws = list(lw.shape)
            lws.extend([1])
            lw = lw.reshape(lws)
            weights[_array][ind:ind+batch_size, ...] = lw

    return weights


def read_mask_chunk(
        boundary_vector_file: str,
        boundary_subset_geotransform: tuple,
        b_set: gdal.Dataset,
        boundary_upper_left: List[int],
        window_diameter: int,
        boundary_bad_value: float
) -> np.array:
    # Start by checking if we're inside boundary, if there is one
    mask = None
    if (boundary_vector_file is not None):
        mask = rasterize_vector(boundary_vector_file, boundary_subset_geotransform,
                                (window_diameter, window_diameter))
    if (b_set is not None):
        mask = b_set.ReadAsArray(int(boundary_upper_left[0]), int(
            boundary_upper_left[1]), window_diameter, window_diameter)

    if mask is None:
        mask = np.zeros((window_diameter, window_diameter)).astype(bool)
    else:
        mask = mask == boundary_bad_value

    return mask


def read_labeling_chunk(f_sets: List[gdal.Dataset],
                        feature_upper_lefts: List[List[int]],
                        config: configs.Config,
                        boundary_vector_file: str = None,
                        boundary_subset_geotransform: tuple = None,
                        b_set=None,
                        boundary_upper_left: List[int] = None):

    for _f in range(len(feature_upper_lefts)):
        if (np.any(feature_upper_lefts[_f] < config.data_build.window_radius)):
            _logger.debug('Feature read OOB')
            return None
        if (feature_upper_lefts[_f][0] > f_sets[_f].RasterXSize - config.data_build.window_radius):
            _logger.debug('Feature read OOB')
            return None
        if (feature_upper_lefts[_f][1] > f_sets[_f].RasterYSize - config.data_build.window_radius):
            _logger.debug('Feature read OOB')
            return None

    window_diameter = config.data_build.window_radius * 2

    mask = read_mask_chunk(boundary_vector_file,
                           boundary_subset_geotransform,
                           b_set,
                           boundary_upper_left,
                           window_diameter,
                           config.raw_files.boundary_bad_value)

    if not _check_mask_data_sufficient(mask, config.data_build.feature_nodata_maximum_fraction):
        _logger.debug('Insufficient mask data')
        return None

    local_feature, mask = common_io.read_map_subset(f_sets, feature_upper_lefts,
                                                    window_diameter, mask, config.raw_files.feature_nodata_value)

    if not _check_mask_data_sufficient(mask, config.data_build.feature_nodata_maximum_fraction):
        _logger.debug('Insufficient feature data')
        return None

    # Final check (propogate mask forward), and return
    local_feature[mask, :] = np.nan

    return local_feature


def read_segmentation_chunk(f_sets: List[tuple],
                            r_sets: List[tuple],
                            feature_upper_lefts: List[List[int]],
                            response_upper_lefts: List[List[int]],
                            config: configs.Config,
                            boundary_vector_file: str = None,
                            boundary_subset_geotransform: tuple = None,
                            b_set=None,
                            boundary_upper_left: List[int] = None):
    window_diameter = config.data_build.window_radius * 2

    mask = read_mask_chunk(boundary_vector_file,
                           boundary_subset_geotransform,
                           b_set,
                           boundary_upper_left,
                           window_diameter,
                           config.raw_files.boundary_bad_value)

    if not _check_mask_data_sufficient(mask, config.data_build.feature_nodata_maximum_fraction):
        return None, None

    local_response, mask = common_io.read_map_subset(r_sets, response_upper_lefts,
                                                     window_diameter, mask, config.raw_files.response_nodata_value)
    if not _check_mask_data_sufficient(mask, config.data_build.feature_nodata_maximum_fraction):
        return None, None

    if (config.data_build.response_min_value is not None):
        local_response[local_response < config.data_build.response_min_value] = np.nan
    if (config.data_build.response_max_value is not None):
        local_response[local_response > config.data_build.response_max_value] = np.nan
    mask[np.any(np.isnan(local_response), axis=-1)] = True

    if (mask is None):
        return None, None
    if not _check_mask_data_sufficient(mask, config.data_build.feature_nodata_maximum_fraction):
        return None, None

    local_feature, mask = common_io.read_map_subset(f_sets, feature_upper_lefts,
                                                    window_diameter, mask, config.raw_files.feature_nodata_value)

    if not _check_mask_data_sufficient(mask, config.data_build.feature_nodata_maximum_fraction):
        return None, None

    # Final check (propogate mask forward), and return
    local_feature[mask, :] = np.nan
    local_response[mask, :] = np.nan

    return local_feature, local_response


class Data_Container:
    """ A container class that holds all sorts of data objects
    """
    config = None
    features = list()
    responses = list()
    weights = list()
    training_sequence = None
    validation_sequence = None

    feature_band_types = None
    response_band_types = None
    feature_raw_band_types = None
    response_raw_band_types = None

    # TODO:  not used!
    feature_scalers = list()
    response_scalers = list()

    train_folds = None

    def __init__(self, config: configs.Config):
        self.config = config

    def build_or_load_scalers(self, rebuild=False):

        # TODO:  I think this worked only if feature_scaler_name was a string, but it was also possible to be a list
        #  according to the DataConfig, in which case it would error out. This needs to be updated for multiple scalers.
        #  Specifically, the feature_scaler and response_scaler assignments need to be vectorized.
        basename = _get_memmap_basename(self.config)
        feat_scaler_atr = {'savename_base': basename + '_feature_scaler'}
        feature_scaler = scalers.get_scaler(self.config.data_samples.feature_scaler_names[0], feat_scaler_atr)
        resp_scaler_atr = {'savename_base': basename + '_response_scaler'}
        response_scaler = scalers.get_scaler(self.config.data_samples.response_scaler_names[0], resp_scaler_atr)
        feature_scaler.load()
        response_scaler.load()

        self.train_folds = [x for x in range(self.config.data_build.number_folds)
                            if x not in (self.config.data_build.validation_fold, self.config.data_build.test_fold)]

        if (feature_scaler.is_fitted is False or rebuild is True):
            # TODO: do better
            feature_scaler.fit(self.features[self.train_folds[0]])
            feature_scaler.save()
        if (response_scaler.is_fitted is False or rebuild is True):
            # TODO: do better
            response_scaler.fit(self.responses[self.train_folds[0]])
            response_scaler.save()

        self.feature_scaler = feature_scaler
        self.response_scaler = response_scaler

    def check_input_files(self, f_file_list, r_file_list, b_file_list):

        # f = feature, r = response, b = boundary

        # file lists r and f are expected a list of lists.  The outer list is a series of sites (location a, b, etc.).
        # The inner list is a series of files associated with that site (band x, y, z).  Each site must have the
        # same number of files, and each file from each site must have the same number of bands, in the same order.
        # file list b is a list for each site, with one boundary file expected to be the interior boundary for all
        # bands.
        # TODO:  move these checks to configs.py
        # Check that feature and response files are lists
        assert type(f_file_list) is list, 'Feature files must be a list of lists'
        assert type(r_file_list) is list, 'Response files must be a list of lists'

        # Checks on the matching numbers of sites
        assert len(f_file_list) == len(r_file_list), 'Feature and response site lists must be the same length'
        assert len(f_file_list) > 0, 'At least one feature and response site is required'
        if b_file_list is not None:
            assert len(b_file_list) == len(f_file_list), \
                'Boundary and feature file lists must be the same length. Boundary list: {}. Feature list: {}.'.format(
                    b_file_list, f_file_list)

        # Checks that we have lists of lists for f and r
        for _f in range(len(f_file_list)):
            assert type(f_file_list[_f]) is list, 'Features at site {} are not as a list'.format(_f)
            assert type(r_file_list[_f]) is list, 'Responses at site {} are not as a list'.format(_f)

        # Checks that all files can be opened by gdal
        for _site in range(len(f_file_list)):
            assert type(f_file_list[_site]) is list, 'Features at site {} are not as a list'.format(_site)
            assert type(r_file_list[_site]) is list, 'Responses at site {} are not as a list'.format(_site)
            for _band in range(len(f_file_list[_site])):
                assert gdal.Open(f_file_list[_site][_band], gdal.GA_ReadOnly) is not None,\
                    'Could not open feature site {}, file {}'.format(_site, _band)
            for _band in range(len(r_file_list[_site])):
                assert gdal.Open(r_file_list[_site][_band], gdal.GA_ReadOnly) is not None,\
                    'Could not open response site {}, file {}'.format(_site, _band)

        # Checks on the number of files per site
        num_f_files_per_site = len(f_file_list[0])
        num_r_files_per_site = len(r_file_list[0])
        for _site in range(len(f_file_list)):
            assert len(f_file_list[_site]) == num_f_files_per_site, \
                'Inconsistent number of feature files at site {}'.format(_site)
            assert len(r_file_list[_site]) == num_r_files_per_site, \
                'Inconsistent number of response files at site {}'.format(_site)

        # Checks on the number of bands per file
        num_f_bands_per_file = [gdal.Open(x, gdal.GA_ReadOnly).RasterCount for x in f_file_list[0]]
        num_r_bands_per_file = [gdal.Open(x, gdal.GA_ReadOnly).RasterCount for x in r_file_list[0]]
        for _site in range(len(f_file_list)):
            for _file in range(len(f_file_list[_site])):
                assert gdal.Open(f_file_list[_site][_file], gdal.GA_ReadOnly).RasterCount == num_f_bands_per_file[_file],\
                    'Inconsistent number of feature bands in site {}, file {}'.format(_site, _band)

            for _file in range(len(r_file_list[_site])):
                assert gdal.Open(r_file_list[_site][_file], gdal.GA_ReadOnly).RasterCount == num_r_bands_per_file[_file],\
                    'Inconsistent number of response bands in site {}, file {}'.format(_site, _band)

    def get_band_types(self, file_list, band_types):

        valid_band_types = ['R', 'C']
        # 3 options are available for specifying band_types:
        # 1) band_types is None - assume all bands are real
        # 2) band_types is a list of strings within valid_band_types - assume each band from the associated file is the
        #    specified type, requires len(band_types) == len(file_list[0])
        # 3) band_types is list of lists (of strings, contained in valid_band_types), with the outer list referring to
        #    files and the inner list referring to bands

        num_bands_per_file = [gdal.Open(x, gdal.GA_ReadOnly).RasterCount for x in file_list[0]]

        # Nonetype, option 1 from above, auto-generate
        if (band_types is None):
            for _file in range(len(file_list[0])):
                output_raw_band_types = list()
                output_raw_band_types.append(['R' for _band in range(num_bands_per_file[_file])])

        else:
            assert type(band_types) is list, 'band_types must be None or a list'

            # List of lists, option 3 from above - just check components
            if (type(band_types[0]) is list):
                for _file in range(len(band_types)):
                    assert type(band_types[_file]) is list, \
                        'If one element of band_types is a list, all elements must be lists'
                    assert len(band_types[_file]) == num_bands_per_file[_file], \
                        'File {} has wrong number of band types'.format(_file)
                    for _band in range(len(band_types[_file])):
                        assert band_types[_file][_band] in valid_band_types, \
                            'Invalid band types at file {}, band {}'.format(_file, _band)

                output_raw_band_types = band_types

            else:
                # List of values valid_band_types, option 2 from above - convert to list of lists
                output_raw_band_types = []
                for _file in range(len(band_types)):
                    assert band_types[_file] in valid_band_types, 'Invalid band type at File {}'.format(_file)
                    output_raw_band_types.append([band_types[_file] for _band in range(num_bands_per_file[_file])])

        # since it's more convenient, flatten this list of lists into a list before returning
        output_raw_band_types = [item for sublist in output_raw_band_types for item in sublist]

        return output_raw_band_types


# TODO:  typing
def build_training_data_ordered(
        config: configs.Config,
        feature_raw_band_types: List[List[str]],
        response_raw_band_types: List[List[str]]
):

    # TODO:  check default, and set it to a standard value
    if config.data_build.random_seed:
        _logger.debug('Setting random seed to {}'.format(config.data_build.random_seed))
        np.random.seed(config.data_build.random_seed)

    # TODO:  move to config checks
    if (isinstance(config.data_build.max_samples, list)):
        if (len(config.data_build.max_samples) != len(config.raw_files.feature_files)):
            raise Exception('max_samples must equal feature_files length, or be an integer.')

    n_features = int(np.sum([len(feat_type) for feat_type in feature_raw_band_types]))
    n_responses = int(np.sum([len(resp_type) for resp_type in response_raw_band_types]))

    # TODO:  move to checks
    feature_memmap_size_gb = n_features*4*config.data_build.max_samples* (config.data_build.window_radius*2)**2 / 1024.**3
    assert feature_memmap_size_gb < config.data_build.max_memmap_size_gb

    response_memmap_size_gb = n_responses*4*config.data_build.max_samples* (config.data_build.window_radius*2)**2 / 1024.**3
    assert response_memmap_size_gb < config.data_build.max_memmap_size_gb

    features, responses = _open_temporary_features_responses_data_files(config, n_features, n_responses, read_type='w+')
    _log_munged_data_information(features, responses)

    _logger.debug('Pre-compute all subset locations')
    all_site_upper_lefts = []
    all_site_xy_locations = []
    reference_subset_geotransforms = []
    for _site in range(0, len(config.raw_files.feature_files)):
        feature_sets = [gdal.Open(loc_file, gdal.GA_ReadOnly)
                        for loc_file in config.raw_files.feature_files[_site]]
        response_sets = [gdal.Open(loc_file, gdal.GA_ReadOnly) for loc_file in config.raw_files.response_files[_site]]
        boundary_set = common_io.get_site_boundary_set(config, _site)

        all_set_upper_lefts, xy_sample_locations = common_io.get_all_interior_extent_subset_pixel_locations(\
                                                  gdal_datasets = [feature_sets, response_sets, [bs for bs in [boundary_set] if bs is not None]],\
                                                  window_radius = config.data_build.window_radius,\
                                                  inner_window_radius = config.data_build.loss_window_radius,\
                                                  shuffle = True)

        all_site_upper_lefts.append(all_set_upper_lefts)
        all_site_xy_locations.append(xy_sample_locations)


        ref_trans = feature_sets[0].GetGeoTransform()
        subset_geotransform = None
        if config.raw_files.boundary_files is not None:
            if config.raw_files.boundary_files[_site] is not None and \
                    _is_boundary_file_vectorized(config.raw_files.boundary_files[_site]):
                subset_geotransform = [ref_trans[0], ref_trans[1], 0, ref_trans[3], 0, ref_trans[5]]
        reference_subset_geotransforms.append(subset_geotransform)


    num_reads_per_site = int(np.floor(config.data_build.max_samples / len(config.raw_files.feature_files)))

    _logger.debug('Step through sites in order and grab {} sample from each until max samples'.format(num_reads_per_site))
    progress_bar = tqdm(total=config.data_build.max_samples, ncols=80)

    _sample_index = 0
    _rs_index = 0
    remaining_sites = list(range(len(config.raw_files.feature_files)))
    _site_xy_index = np.zeros(len(remaining_sites)).astype(int).tolist()
    while (_sample_index < config.data_build.max_samples and len(remaining_sites) > 0):
        _site = remaining_sites[_rs_index]
        _logger.debug('Reading loop: Site {}'.format(_site))

        feature_sets = [gdal.Open(loc_file, gdal.GA_ReadOnly)
                        for loc_file in config.raw_files.feature_files[_site]]
        response_sets = [gdal.Open(loc_file, gdal.GA_ReadOnly) for loc_file in config.raw_files.response_files[_site]]
        boundary_set = common_io.get_site_boundary_set(config, _site)

        while _site_xy_index[_site] < len(all_site_xy_locations[_site]):
            site_read_count = 0
            _logger.debug('Site index: {}'.format(_site_xy_index[_site]))

            [f_ul, r_ul, [b_ul]] = all_site_upper_lefts[_site]

            local_boundary_vector_file = None
            local_boundary_upper_left = None
            if (b_ul is not None):
                local_boundary_upper_left = b_ul + all_site_xy_locations[_site][_site_xy_index[_site], :]
            subset_geotransform = None
            if (reference_subset_geotransforms[_site] is not None):
                ref_trans = reference_subset_geotransforms[_site]
                subset_geotransform[0] = ref_trans[0] + (f_ul[0][0] + all_site_xy_locations[_site_xy_index[_site], 0]) * ref_trans[1]
                subset_geotransform[3] = ref_trans[_site][3] + (f_ul[0][1] + all_site_xy_locations[_site_xy_index[_site], 1]) * ref_trans[5]
                local_boundary_vector_file = config.raw_files.boundary_files[_site]

            local_feature, local_response = read_segmentation_chunk(feature_sets,
                                                                    response_sets,
                                                                    f_ul + all_site_xy_locations[_site][_site_xy_index[_site], :],
                                                                    r_ul + all_site_xy_locations[_site][_site_xy_index[_site], :],
                                                                    config,
                                                                    boundary_vector_file=local_boundary_vector_file,
                                                                    boundary_upper_left=local_boundary_upper_left,
                                                                    b_set=boundary_set,
                                                                    boundary_subset_geotransform=subset_geotransform)
            _site_xy_index[_site] += 1
            popped = None
            if (_site_xy_index[_site] >= len(all_site_xy_locations[_site])):
                _logger.debug('All locations in site {} have been checked.'.format(config.raw_files.feature_files[_site][0]))

                popped = remaining_sites.pop(_rs_index)

            if local_feature is not None:
                _logger.debug('Save sample data; {} samples saved'.format(_sample_index + 1))
                features[_sample_index, ...] = local_feature.copy()
                responses[_sample_index, ...] = local_response.copy()
                _logger.debug('Reload feature and response files.')
<<<<<<< HEAD
                features, responses = _open_temporary_features_responses_data_files(config)
=======
                features, responses = _load_temporary_features_responses_data_files(config)
>>>>>>> 7357e677
                _sample_index += 1
                progress_bar.update(1)

                if (popped is not None):
                    _rs_index += 1
                    if (_rs_index >= len(remaining_sites)):
                        _rs_index = 0

                site_read_count += 1
                if (site_read_count > num_reads_per_site):
                    break

    progress_bar.close()
    del all_site_upper_lefts
    del all_site_xy_locations
    del reference_subset_geotransforms


    features = _resize_munged_features(features, _sample_index, config)
    responses = _resize_munged_responses(responses, _sample_index, config)
    _log_munged_data_information(features, responses)

    _logger.debug('Shuffle data to avoid fold assignment biases')
    perm = np.random.permutation(features.shape[0])
    features = features[perm, :]
    responses = responses[perm, :]
    del perm

    _logger.debug('Create uniform weights')
    shape = tuple(list(features.shape)[:-1] + [1])
    weights = np.memmap(_get_temporary_weights_filepath(config), dtype=np.float32, mode='w+', shape=shape)
    weights[:, :, :, :] = 1
    _logger.debug('Remove weights for missing responses')
    weights[np.isnan(responses[..., 0])] = 0

    _logger.debug('Remove weights outside loss window')
    if (config.data_build.loss_window_radius != config.data_build.window_radius):
        buf = config.data_build.window_radius - config.data_build.loss_window_radius
        weights[:, :buf, :, -1] = 0
        weights[:, -buf:, :, -1] = 0
        weights[:, :, :buf, -1] = 0
        weights[:, :, -buf:, -1] = 0
    _log_munged_data_information(features, responses, weights)

    _logger.debug('One-hot encode features')
    features, feature_band_types = common_io.one_hot_encode_array(
        feature_raw_band_types, features, _get_temporary_features_filepath(config))
    _logger.debug('One-hot encode responses')
    responses, response_band_types = common_io.one_hot_encode_array(
        response_raw_band_types, responses, _get_temporary_responses_filepath(config))
    _log_munged_data_information(features, responses, weights)

    _save_built_data_files(features, responses, weights, config)
    del features, responses, weights

    if ('C' in response_raw_band_types):
        assert np.sum(np.array(response_raw_band_types) == 'C') == 1, \
            'Weighting is currently only enabled for one categorical response variable.'
        features, responses, weights = _load_built_data_files(config, writeable=True)
        weights = calculate_categorical_weights(responses, weights, config)
        _logger.debug('Delete in order to flush output')
        del features, responses, weights

    _remove_temporary_data_files(config)

    _logger.debug('Store data build config sections')
    _save_built_data_config_sections_to_verify_successful(config)
    features, responses, weights = _load_built_data_files(config, writeable=False)
    return features, responses, weights, feature_band_types, response_band_types


# TODO:  typing
def build_training_data_from_response_points(
        config: configs.Config,
        feature_raw_band_types: List[List[str]],
        response_raw_band_types: List[List[str]]
):
    _logger.info('Build training data from response points')
    if (config.data_build.random_seed is not None):
        np.random.seed(config.data_build.random_seed)

    num_features = np.sum([len(feat_type) for feat_type in feature_raw_band_types])
    assert config.data_build.max_samples * (2 * config.data_build.window_radius) ** 2 * num_features / 1024**3 < 10, \
        'Max samples requested exceeds temporary and arbitrary threshold, we need to handle this to support more'

    xy_sample_points_per_site = []
    responses_per_site = []
    for _site in range(0, len(config.raw_files.feature_files)):
        _logger.debug('Open feature and response datasets for site {}'.format(_site))
        feature_sets = [gdal.Open(loc_file, gdal.GA_ReadOnly) for loc_file in config.raw_files.feature_files[_site]]
        response_sets = [gdal.Open(loc_file, gdal.GA_ReadOnly) for loc_file in config.raw_files.response_files[_site]]
        boundary_set = common_io.get_site_boundary_set(config, _site)

        _logger.debug('Calculate overlapping extent')
        [f_ul, r_ul, [b_ul]], x_px_size, y_px_size = common_io.get_overlapping_extent(
            [feature_sets, response_sets, [bs for bs in [boundary_set] if bs is not None]])

        x_sample_points = []
        y_sample_points = []
        band_responses = []
        _logger.debug('Run through first response')
        for _line in range(y_px_size):
            line_dat = np.squeeze(response_sets[_site].ReadAsArray(r_ul[0][0], r_ul[0][1] + _line, x_px_size, 1))
            if len(line_dat.shape) == 1:
                line_dat = line_dat.reshape(-1, 1)

            if config.data_build.response_background_value is not None:
                good_data = np.all(line_dat != config.data_build.response_background_value, axis=1)
            else:
                good_data = np.ones(line_dat.shape[0]).astype(bool)

            if (config.raw_files.response_nodata_value is not None):
                good_data[np.any(line_dat == config.raw_files.response_nodata_value, axis=1)] = False

            if (np.sum(good_data) > 0):
                line_x = np.arange(x_px_size)
                line_y = line_x.copy()
                line_y[:] = _line

                x_sample_points.extend(line_x[good_data].tolist())
                y_sample_points.extend(line_y[good_data].tolist())
                band_responses.append(line_dat[good_data, :])

        xy_sample_points = np.vstack([np.array(x_sample_points), np.array(y_sample_points)]).T
        responses_per_file = [np.vstack(band_responses).astype(np.float32)]
        _logger.debug('Found {} responses for site {}'.format(len(responses_per_file[0]), _site))

        _logger.debug('Grab the rest of the resopnses')
        for _file in range(1, len(response_sets)):
            band_responses = np.zeros(responses_per_file[0].shape[0])
            for _point in range(len(xy_sample_points)):
                band_responses[_point] = response_sets[_file].ReadAsArray(
                    r_ul[_file][0], r_ul[_file][1], 1, 1).astype(np.float32)
            responses_per_file.append(band_responses.copy())

        responses_per_file = np.hstack(responses_per_file)
        _logger.debug('All responses now obtained, response stack of shape: {}'.format(responses_per_file.shape))

        _logger.debug('Check responses 1 onward for nodata values')
        good_data = np.all(responses_per_file != config.data_build.response_background_value, axis=1)
        xy_sample_points = xy_sample_points[good_data, :]

        xy_sample_points_per_site.append(xy_sample_points)
        responses_per_site.append(np.vstack(band_responses))

    total_samples = sum([site_responses.shape[0] for site_responses in responses_per_site])
    _logger.debug('Found {} total samples across {} sites'.format(total_samples, len(responses_per_site)))

    assert config.data_build.max_samples > 0, 'need at least 1 valid sample...'

    if total_samples > config.data_build.max_samples:
        _logger.debug('Discard samples because the number of valid samples ({}) exceeds the max samples requested ({})'
                      .format(total_samples, config.data_build.max_samples))

        prop_samples_kept_per_site = config.data_build.max_samples / total_samples
        for _site in range(len(responses_per_site)):
            num_samples = len(responses_per_site[_site])
            num_samples_kept = int(prop_samples_kept_per_site * num_samples)

            idxs_kept = np.random.permutation(num_samples)[:num_samples_kept]
            responses_per_site[_site] = responses_per_site[_site][idxs_kept, :]

            xy_sample_points_per_site[_site] = xy_sample_points_per_site[_site][idxs_kept, :]
            _logger.debug('Site {} had {} valid samples, kept {} samples'.format(_site, num_samples, num_samples_kept))

        total_samples = sum([site_responses.shape[0] for site_responses in responses_per_site])
        _logger.debug('Kept {} total samples across {} sites after discarding'.format(
            total_samples, len(responses_per_site)))

    # TODO: fix max size issue, but force for now to prevent overly sized sets
    features = np.memmap(
        _get_temporary_features_filepath(config), dtype=np.float32, mode='w+',
        shape=(total_samples, 2*config.data_build.window_radius, 2*config.data_build.window_radius, num_features)
    )

    sample_index = 0
    for _site in range(0, len(config.raw_files.feature_files)):
        _logger.debug('Open feature and response datasets for site {}'.format(_site))
        feature_sets = [gdal.Open(loc_file, gdal.GA_ReadOnly)
                        for loc_file in config.raw_files.feature_files[_site]]
        response_sets = [gdal.Open(loc_file, gdal.GA_ReadOnly) for loc_file in config.raw_files.response_files[_site]]
        boundary_set = common_io.get_site_boundary_set(config, _site)

        _logger.debug('Calculate interior rectangle location and extent')
        [f_ul, r_ul, [b_ul]], x_px_size, y_px_size = common_io.get_overlapping_extent(
            [feature_sets, response_sets, [bs for bs in [boundary_set] if bs is not None]])

        # xy_sample_locations is current the response centers, but we need to use the pixel ULs.  So subtract
        # out the corresponding feature radius
        xy_sample_locations = xy_sample_points_per_site[_site] - config.data_build.window_radius

        ref_trans = feature_sets[0].GetGeoTransform()
        subset_geotransform = None
        if config.raw_files.boundary_files is not None:
            if config.raw_files.boundary_files[_site] is not None and \
                    _is_boundary_file_vectorized(config.raw_files.boundary_files[_site]):
                subset_geotransform = [ref_trans[0], ref_trans[1], 0, ref_trans[3], 0, ref_trans[5]]

        good_response_data = np.zeros(responses_per_site[_site].shape[0]).astype(bool)
        # Now read in features
        for _cr in tqdm(range(len(xy_sample_locations)), ncols=80):

            # Determine local information about boundary file
            local_boundary_vector_file = None
            local_boundary_upper_left = None
            if (boundary_set is not None):
                local_boundary_upper_left = b_ul + xy_sample_locations[_cr, :]
            if (subset_geotransform is not None):
                # define a geotramsform for the subset we are going to take
                subset_geotransform[0] = ref_trans[0] + (f_ul[0][0] + xy_sample_locations[_cr, 0]) * ref_trans[1]
                subset_geotransform[3] = ref_trans[3] + (f_ul[0][1] + xy_sample_locations[_cr, 1]) * ref_trans[5]
                local_boundary_vector_file = config.raw_files.boundary_files[_site]

            local_feature = read_labeling_chunk(
                feature_sets, f_ul + xy_sample_locations[_cr, :], config, boundary_vector_file=local_boundary_vector_file,
                boundary_upper_left=local_boundary_upper_left, b_set=boundary_set,
                boundary_subset_geotransform=subset_geotransform
            )

            # Make sure that the feature space also has data - the fact that the response space had valid data is no
            # guarantee that the feature space does.
            if local_feature is not None:
                _logger.debug('Save sample data; {} samples saved total'.format(sample_index + 1))
                features[sample_index, ...] = local_feature.copy()
                good_response_data[_cr] = True
                sample_index += 1
        responses_per_site[_site] = responses_per_site[_site][good_response_data, :]
        _logger.debug('{} samples saved for site {}'.format(responses_per_site[_site].shape[0], _site))

    assert sample_index > 0, 'Insufficient feature data corresponding to response data.  Consider increasing maximum feature nodata size'

    # transform responses
    responses = np.vstack(responses_per_site)
    del responses_per_site
    _log_munged_data_information(features, responses)

    features = _resize_munged_features(features, sample_index, config)
    _log_munged_data_information(features, responses)

    _logger.debug('Shuffle data to avoid fold assignment biases')
    perm = np.random.permutation(features.shape[0])
    features = features[perm, :]
    responses = responses[perm, :]
    del perm

    weights = np.ones((responses.shape[0], 1))
    _log_munged_data_information(features, responses, weights)

    # one hot encode
    features, feature_band_types = common_io.one_hot_encode_array(
        feature_raw_band_types, features, _get_temporary_features_filepath(config))
    responses, response_band_types = common_io.one_hot_encode_array(
        response_raw_band_types, responses, _get_temporary_responses_filepath(config))
    _log_munged_data_information(features, responses, weights)

    # This change happens to work in this instance, but will not work with all sampling strategies.  I will leave for
    # now and refactor down the line as necessary.  Generally speaking, fold assignments are specific to the style of data read
    _save_built_data_files(features, responses, weights, config)
    del features, responses, weights

    if 'C' in response_raw_band_types:
        assert np.sum(np.array(response_raw_band_types) == 'C') == 1, \
            'Weighting is currently only enabled for one categorical response variable.'
        features, responses, weights = _load_built_data_files(config, writeable=True)
        weights = calculate_categorical_weights(responses, weights, config)
        del features, responses, weights

    _remove_temporary_data_files(config)

    _save_built_data_config_sections_to_verify_successful(config)
    features, responses, weights = _load_built_data_files(config, writeable=False)
    return features, responses, weights, feature_band_types, response_band_types


################### Verification Functions ##############################

def _check_mask_data_sufficient(mask: np.array, max_nodata_fraction: float) -> bool:
    if mask is not None:
        nodata_fraction = np.sum(mask) / np.prod(mask.shape)
        if nodata_fraction <= max_nodata_fraction:
            _logger.debug('Data mask has sufficient data, missing data proportion: {}'.format(nodata_fraction))
            return True
        else:
            _logger.debug('Data mask has insufficient data, missing data proportion: {}'.format(nodata_fraction))
            return False
    else:
        _logger.debug('Data mask is None')
        return False


def _is_boundary_file_vectorized(boundary_filepath: str) -> bool:
    return str(os.path.splitext(boundary_filepath)).lower() in _VECTORIZED_FILENAMES


def _check_build_successful_and_built_data_config_sections_available(config: configs.Config) -> bool:
    filepath = _get_built_data_config_filepath(config)
    return os.path.exists(filepath)


def _check_built_data_files_exist(config: configs.Config) -> bool:
    filepaths = \
        _get_built_features_filepaths(config) + \
        _get_built_responses_filepaths(config) + \
        _get_built_weights_filepaths(config)
    missing_files = [filepath for filepath in filepaths if not os.path.exists(filepath)]
    if not missing_files:
        _logger.debug('Built data files found at paths: {}'.format(', '.join(filepaths)))
    else:
        _logger.warning('Built data files were not found at paths: {}'.format(', '.join(missing_files)))
    return not missing_files


################### File/Dataset Opening Functions ##############################



def _open_temporary_features_responses_data_files(config: configs.Config, num_features: int, num_responses: int, \
                                                  read_type: str = 'r+') -> Tuple[np.array, np.array]:
    basename = _get_memmap_basename(config)
    shape = [config.data_build.max_samples, config.data_build.window_radius * 2, config.data_build.window_radius * 2]
    shape_features = tuple(shape + [num_features])
    shape_responses = tuple(shape + [num_responses])

    features_filepath = _get_temporary_features_filepath(config)
    responses_filepath = _get_temporary_responses_filepath(config)

    _logger.debug('Create temporary munged features data file with shape {} at {}'.format(
        shape_features, features_filepath))
    features = np.memmap(features_filepath, dtype=np.float32, mode=read_type, shape=shape_features)

    _logger.debug('Create temporary munged responses data file with shape {} at {}'.format(
        shape_responses, responses_filepath))
    responses = np.memmap(responses_filepath, dtype=np.float32, mode=read_type, shape=shape_responses)
    return features, responses



def _create_temporary_weights_data_files(config: configs.Config, num_samples: int) -> np.array:
    weights_filepath = _get_temporary_weights_filepath(config)
    _logger.debug('Create temporary munged weights data file at {}'.format(weights_filepath))
    shape = tuple([num_samples, config.data_build.window_radius * 2, config.data_build.window_radius * 2, 1])
    return np.memmap(weights_filepath, dtype=np.float32, mode='w+', shape=shape)


def _load_built_data_files(config: configs.Config, writeable: bool = False) \
        -> Tuple[List[np.array], List[np.array], List[np.array]]:
    _logger.debug('Loading built data files with writeable == {}'.format(writeable))
    feature_files = _get_built_features_filepaths(config)
    response_files = _get_built_responses_filepaths(config)
    weight_files = _get_built_weights_filepaths(config)
    mode = 'r+' if writeable else 'r'

    features = [np.load(feature_file, mmap_mode=mode) for feature_file in feature_files]
    responses = [np.load(response_file, mmap_mode=mode) for response_file in response_files]
    weights = [np.load(weight_file, mmap_mode=mode) for weight_file in weight_files]
    _logger.debug('Built data files loaded')
    return features, responses, weights


################### Save/remove Functions ##############################


def _save_built_data_files(
        features_munged: np.array,
        responses_munged: np.array,
        weights_munged: np.array,
        config: configs.Config
) -> None:
    _logger.debug('Create fold assignments')
    fold_assignments = np.zeros(features_munged.shape[0]).astype(int)
    for f in range(0, config.data_build.number_folds):
        idx_start = int(round(f / config.data_build.number_folds * len(fold_assignments)))
        idx_finish = int(round((f + 1) / config.data_build.number_folds * len(fold_assignments)))
        fold_assignments[idx_start:idx_finish] = f

    _logger.debug('Save features to memmapped arrays separated by folds')
    features_filepaths = _get_built_features_filepaths(config)
    for idx_fold in range(config.data_build.number_folds):
        _logger.debug('Save features fold {}'.format(idx_fold))
        np.save(features_filepaths[idx_fold], features_munged[fold_assignments == idx_fold, ...])

    _logger.debug('Save responses to memmapped arrays separated by folds')
    responses_filepaths = _get_built_responses_filepaths(config)
    for idx_fold in range(config.data_build.number_folds):
        _logger.debug('Save responses fold {}'.format(idx_fold))
        np.save(responses_filepaths[idx_fold], responses_munged[fold_assignments == idx_fold, ...])

    _logger.debug('Save weights to memmapped arrays separated by folds')
    weights_filepaths = _get_built_weights_filepaths(config)
    for idx_fold in range(config.data_build.number_folds):
        _logger.debug('Save weights fold {}'.format(idx_fold))
        np.save(weights_filepaths[idx_fold], weights_munged[fold_assignments == idx_fold, ...])


def _save_built_data_config_sections_to_verify_successful(config: configs.Config) -> None:
    filepath = _get_built_data_config_filepath(config)
    _logger.debug('Saving built data config sections to {}'.format(filepath))
    configs.save_config_to_file(config, filepath, include_sections=['raw_files', 'data_build'])


def _remove_temporary_data_files(config: configs.Config) -> None:
    _logger.debug('Remove temporary munge files')
    if os.path.exists(_get_temporary_features_filepath(config)):
        os.remove(_get_temporary_features_filepath(config))
    if os.path.exists(_get_temporary_responses_filepath(config)):
        os.remove(_get_temporary_responses_filepath(config))
    if os.path.exists(_get_temporary_weights_filepath(config)):
        os.remove(_get_temporary_weights_filepath(config))


################### Array Resizing Functions ##############################


def _resize_munged_features(features_munged: np.array, num_samples: int, config: configs.Config) -> np.array:
    _logger.debug('Resize memmapped features array with out-of-memory methods; original features shape {}'.format(
        features_munged.shape))
    new_features_shape = tuple([num_samples] + list(features_munged.shape[1:]))
    _logger.debug('Delete in-memory data to force data dump')
    del features_munged
    _logger.debug('Reload data from memmap files with modified sizes; new features shape {}'.format(
        new_features_shape))
    features_munged = np.memmap(
        _get_temporary_features_filepath(config), dtype=np.float32, mode='r+', shape=new_features_shape)
    return features_munged


def _resize_munged_responses(responses_munged: np.array, num_samples: int, config: configs.Config) -> np.array:
    _logger.debug('Resize memmapped responses array with out-of-memory methods; original responses shape {}'.format(
        responses_munged.shape))
    new_responses_shape = tuple([num_samples] + list(responses_munged.shape[1:]))
    _logger.debug('Delete in-memory data to force data dump')
    del responses_munged
    _logger.debug('Reload data from memmap files with modified sizes; new responses shape {}'.format(
        new_responses_shape))
    responses_munged = np.memmap(
        _get_temporary_responses_filepath(config), dtype=np.float32, mode='r+', shape=new_responses_shape)
    return responses_munged


################### Filepath Nomenclature Functions ##############################


def _create_built_data_output_directory(config: configs.Config) -> None:
    if not os.path.exists(config.data_build.dir_out):
        _logger.debug('Create built data output directory at {}'.format(config.data_build.dir_out))
        os.makedirs(config.data_build.dir_out)


def _get_temporary_features_filepath(config: configs.Config) -> str:
    return _get_temporary_data_filepaths(config, _FILENAME_FEATURES_TEMPORARY_SUFFIX)


def _get_temporary_responses_filepath(config: configs.Config) -> str:
    return _get_temporary_data_filepaths(config, _FILENAME_RESPONSES_TEMPORARY_SUFFIX)


def _get_temporary_weights_filepath(config: configs.Config) -> str:
    return _get_temporary_data_filepaths(config, _FILENAME_WEIGHTS_TEMPORARY_SUFFIX)


def _get_temporary_data_filepaths(config: configs.Config, filename_suffix: str) -> str:
    return _get_memmap_basename(config) + filename_suffix


def _get_built_features_filepaths(config: configs.Config) -> List[str]:
    return _get_built_data_filepaths(config, _FILENAME_FEATURES_SUFFIX)


def _get_built_responses_filepaths(config: configs.Config) -> List[str]:
    return _get_built_data_filepaths(config, _FILENAME_RESPONSES_SUFFIX)


def _get_built_weights_filepaths(config: configs.Config) -> List[str]:
    return _get_built_data_filepaths(config, _FILENAME_WEIGHTS_SUFFIX)


def _get_built_data_config_filepath(config: configs.Config) -> str:
    return _get_built_data_filepaths(config, _FILENAME_BUILT_DATA_CONFIG_SUFFIX)[0]


def _get_built_data_filepaths(config: configs.Config, filename_suffix: str) -> List[str]:
    basename = _get_memmap_basename(config)
    filepaths = [basename + filename_suffix.format(idx_fold) for idx_fold in range(config.data_build.number_folds)]
    return filepaths


def _get_memmap_basename(config: configs.Config) -> str:
    filepath_separator = config.data_build.filename_prefix_out + '_' if config.data_build.filename_prefix_out else ''
    return os.path.join(config.data_build.dir_out, filepath_separator)


################### Logging Functions ##############################


def _log_munged_data_information(
        features_munged: np.array = None,
        responses_munged: np.array = None,
        weights_munged: np.array = None
) -> None:
    if features_munged is not None:
        _logger.info('Munged features shape: {}'.format(features_munged.shape))
    if responses_munged is not None:
        _logger.info('Munged responses shape: {}'.format(responses_munged.shape))
    if weights_munged is not None:
        _logger.info('Munged weights shape: {}'.format(weights_munged.shape))<|MERGE_RESOLUTION|>--- conflicted
+++ resolved
@@ -681,11 +681,7 @@
                 features[_sample_index, ...] = local_feature.copy()
                 responses[_sample_index, ...] = local_response.copy()
                 _logger.debug('Reload feature and response files.')
-<<<<<<< HEAD
-                features, responses = _open_temporary_features_responses_data_files(config)
-=======
-                features, responses = _load_temporary_features_responses_data_files(config)
->>>>>>> 7357e677
+                features, responses = _open_temporary_features_responses_data_files(config, n_features, n_responses)
                 _sample_index += 1
                 progress_bar.update(1)
 
