--- conflicted
+++ resolved
@@ -486,30 +486,6 @@
                     subset_geotransform = [f_trans[0], f_trans[1], 0, f_trans[3], 0, f_trans[5]]
 
         for _cr in tqdm(range(len(colrow)), ncols=80):
-<<<<<<< HEAD
-            col = colrow[_cr, 0]
-            row = colrow[_cr, 1]
-
-            r = response[row-config.window_radius:row+config.window_radius,
-                         col-config.window_radius:col+config.window_radius].copy()
-            if(r.shape[0] == config.window_radius*2 and r.shape[1] == config.window_radius*2):
-                if ((np.sum(r == config.response_nodata_value) <= r.size * config.nodata_maximum_fraction)):
-                    d = feature[row-config.window_radius:row+config.window_radius,
-                                col-config.window_radius:col+config.window_radius].copy()
-
-                    responses.append(r)
-                    features.append(d)
-                    pos_len += 1
-
-                    if (pos_len >= config.max_samples):
-                        break
-        del feature
-        del response
-    # stack images up
-    features = np.stack(features)
-    responses = np.stack(responses)
-=======
-
             if (boundary_set is None):
                 if (subset_geotransform is None):
                     local_feature, local_response = read_chunk(feature_set,
@@ -547,7 +523,6 @@
 
     features.resize((sample_index,features.shape[1],features.shape[2],features.shape[3]),refcheck=False)
     responses.resize((sample_index,responses.shape[1],responses.shape[2],responses.shape[3]),refcheck=False)
->>>>>>> 7950e346
 
     # randombly permute data to reshuffle everything
     perm = np.random.permutation(features.shape[0])
