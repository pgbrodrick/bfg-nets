--- conflicted
+++ resolved
@@ -1,6 +1,5 @@
 import numpy as np
 import os
-
 import pickle
 
 
@@ -83,20 +82,21 @@
         # Sampling type - options are 'ordered' and 'bootstrap'
         self.sample_type = kwargs.get('sample_type', 'ordered')
 
-        # stored values for the eventual feature and response shapes
-        self.response_shape = kwargs.get('response_shape', None)
-        self.feature_shape = kwargs.get('feature_shape', None)
-
         # if None, don't save the data name, otherwise, do save requisite components as npz files
         # based on this root extension
         self.data_save_name = kwargs.get('data_save_name', None)
         if (self.data_save_name is not None):
             assert os.path.isdir(os.path.dirname(self.data_save_name)), 'Invalid path for data_save_name'
 
-<<<<<<< HEAD
         # These get set on the call to build (TODO: or load) training data
         self.response_shape = None
         self.feature_shape = None
+
+    # TODO: safegaurd from overwrite?
+    def save_to_file(self):
+        print('saving data config')
+        with open(self.data_save_name + '_data_config', 'wb') as sf_:
+            pickle.dump(self.__dict__, sf_)
 
 
 def load_training_data(config : DataConfig):
@@ -115,14 +115,6 @@
     return npzf['features'], npzf['responses'], npzf['weights', npzf['fold_assignments']
 
 
-=======
-    # TODO: safegaurd from overwrite?
-    def save_to_file(self):
-        print('saving data config')
-        with open(self.data_save_name + '_data_config', 'wb') as sf_:
-            pickle.dump(self.__dict__, sf_)
-
-
 def load_data_config_from_file(data_save_name):
     try:
         with open(data_save_name + '_data_config', 'rb') as sf_:
@@ -130,5 +122,4 @@
 
         return DataConfig(**loaded_config)
     except:
-        print('Failed to load DataConfig from ' + data_save_name + '_data_config')
->>>>>>> 523d3d29
+        print('Failed to load DataConfig from ' + data_save_name + '_data_config')