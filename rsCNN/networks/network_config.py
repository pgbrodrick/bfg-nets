--- conflicted
+++ resolved
@@ -4,9 +4,7 @@
 import os
 from typing import Tuple
 
-<<<<<<< HEAD
 from rsCNN.networks import architectures, losses
-=======
 from rsCNN.networks import architectures
 from rsCNN.utils import DIR_TEMPLATES
 
@@ -16,7 +14,7 @@
     for architecture in ('regress_net', 'residual_net', 'residual_unet', 'unet'):
         config = create_network_config(
             architecture=architecture, model_name=value_required, inshape=(0, 0, 0),
-            n_classes=0, loss_function=value_required, output_activation=value_required,
+            n_classes=0, loss_metric=value_required, output_activation=value_required,
         )
         config['architecture'].pop('create_model')
         writer = configparser.ConfigParser()
@@ -24,7 +22,6 @@
             writer[section] = section_items
         with open(os.path.join(DIR_TEMPLATES, architecture + '.ini'), 'w') as file_:
             writer.write(file_)
->>>>>>> 523d3d29
 
 
 def read_network_config_from_file(filepath):
@@ -51,7 +48,7 @@
         model_name: str,
         inshape: Tuple[int, int, int],
         n_classes: int,
-        loss_function: str,
+        loss_metric: str,
         output_activation: str,
         **kwargs
 ) -> collections.OrderedDict:
@@ -61,8 +58,8 @@
         Style of the network to use.  Options are:
           flex_unet
           flat_regress_net
-      loss_function - function
-        Keras or tensor flow based loss function for the cnn.
+      loss_metric - str
+        Style of loss function to implement.
       inshape - tuple/list
         Designates the input shape of an image to be passed to
         the network.
@@ -80,12 +77,19 @@
 
     architecture_creator = architectures.get_architecture_creator(architecture)
 
+        # Training arguments
+        self.batch_size = kwargs.get('batch_size', 1)
+        self.max_epochs = kwargs.get('max_epochs', 100)
+        self.n_noimprovement_repeats = kwargs.get('n_noimprovement_repeats', 10)
+        self.optimizer = kwargs.get('optimizer', 'adam')
+
     config['architecture'] = {
         'architecture': architecture,
         'inshape': inshape,
         'n_classes': n_classes,
-        'loss_function': loss_function,
+        'loss_metric': loss_metric,
         'create_model': architecture_creator.create_model,
+        'weighted': kwargs.get('weighted', False),
     }
 
     config['architecture_options'] = architecture_creator.parse_architecture_options(**kwargs)
@@ -127,77 +131,10 @@
         'lrs_minimum': kwargs.get('lrs_minimum', 0.0000001),
     }
 
-<<<<<<< HEAD
-    # TODO: maybe add the args to config template, which means we may just read in directly
-    # TODO: typedef loss_function
-    def __init__(self, network_type: str, loss_metric: str, inshape: Iterable[int], n_classes: Iterable[int], internal_window_radius: int,  **kwargs):
-        """
-        #TODO: update documentation
-          Arguments:
-          network_type - str
-            Style of the network to use.  Options are:
-              flex_unet
-              flat_regress_net
-          loss_metric - str
-            Keras or tensor flow based loss function for the cnn.
-          inshape - tuple/list
-            Designates the input shape of an image to be passed to
-            the network.
-          n_classes - tuple/list
-            Designates the output shape of targets to be fit by the network
-        """
-        self.network_type = network_type
-        self.loss_metric = loss_metric
-        self.inshape = inshape
-        self.n_classes = n_classes
-        self.loss_function = losses.cropped_loss(loss_metric, inshape, internal_window_radius*2)
-        architecture_creator = architectures.get_architecture_creator(self.network_type)
-        self.create_model = architecture_creator.create_model
-        self.architecture_options = architecture_creator.parse_architecture_options(**kwargs)
-
-        # Training arguments
-        self.batch_size = kwargs.get('batch_size', 1)
-        self.max_epochs = kwargs.get('max_epochs', 100)
-        self.n_noimprovement_repeats = kwargs.get('n_noimprovement_repeats', 10)
-        self.optimizer = kwargs.get('optimizer', 'adam')
-
-        # Optional arguments
-        self.dir_out = kwargs.get('dir_out', './')
-        self.filename_model = os.path.join(self.dir_out, kwargs.get('filename_model', 'model.h5'))
-        self.filename_history = os.path.join(self.dir_out, kwargs.get('filename_history', 'history.json'))
-
-        # Model
-        self.checkpoint_periods = kwargs.get('checkpoint_periods', 5)
-        self.verbosity = kwargs.get('verbosity', 1)
-        self.assert_gpu = kwargs.get('assert_gpu', False)
-        # TODO:  unclear name, but could be streamlined? add to config template if we keep
-        self.append_existing = kwargs.get('append_existing', False)
-
-        # Callbacks
-        self.callbacks_use_tensorboard = kwargs.get('callbacks_use_tensorboard', True)
-        self.dirname_tensorboard = kwargs.get('dirname_tensorboard', 'tensorboard')
-        self.tensorboard_update_freq = kwargs.get('tensorboard_update_freq', 'epoch')
-        self.tensorboard_histogram_freq = kwargs.get('tensorboard_histogram_freq', 0)
-        self.tensorboard_write_graph = kwargs.get('tensorboard_write_graph', True)
-        self.tensorboard_write_grads = kwargs.get('tensorboard_write_grads', False)
-        self.tensorboard_write_images = kwargs.get('tensorboard_write_images', True)
-
-        self.callbacks_use_early_stopping = kwargs.get('callbacks_use_early_stopping', True)
-        self.early_stopping_min_delta = kwargs.get('early_stopping_min_delta', 10**-4)
-        self.early_stopping_patience = kwargs.get('early_stopping_patience', 50)
-
-        self.callbacks_use_reduced_learning_rate = kwargs.get('callbacks_use_reduced_learning_rate', True)
-        self.reduced_learning_rate_factor = kwargs.get('reduced_learning_rate_factor', 0.5)
-        self.reduced_learning_rate_min_delta = kwargs.get('reduced_learning_rate_min_delta', 10**-4)
-        self.reduced_learning_rate_patience = kwargs.get('reduced_learning_rate_patience', 10)
-
-        self.callbacks_use_terminate_on_nan = kwargs.get('callbacks_use_terminate_on_nan', True)
-=======
     config['callbacks_reduced_learning_rate'] = {
         'use_reduced_learning_rate': kwargs.get('use_reduced_learning_rate', True),
         'rlr_factor': kwargs.get('rlr_factor', 0.5),
         'rlr_min_delta': kwargs.get('rlr_min_delta', 0.0001),
         'rlr_patience': kwargs.get('rlr_patience', 10),
     }
-    return config
->>>>>>> 523d3d29
+    return config