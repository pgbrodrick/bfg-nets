<<<<<<< HEAD
from typing import Iterable
import keras
=======
from typing import Tuple
>>>>>>> 62dd9ffa

import keras
from keras.layers.convolutional import Conv2D
from keras.layers.normalization import BatchNormalization


<<<<<<< HEAD
def flat_regress_net(inshape : Iterable[int], n_classes : int, conv_depth : int, batch_norm : bool, n_layers : int, conv_pattern : Iterable[int], output_activation : str):
=======
# TODO:  Convert to kwargs with default settings, use those default settings in NetworkConfig

def flat_regress_net(
    inshape: Tuple[int, int, int],
    n_classes: int,
    conv_depth: int,
    batch_norm: bool,
    n_layers: int,
    conv_pattern: Tuple[int],
    output_activation: keras.layers.Activation,
) -> keras.models.Model:
>>>>>>> 62dd9ffa
    """ Construct a flat style network with flexible shape

    Arguments:
    inshape - tuple/list
      Designates the input shape of an image to be passed to
      the network.
    n_classes - int
      The number of classes the network is meant to regress
    kwargs - dict
      A dictionary of optional keyword arguments, which may contain
      extra keywords.  Values to use are:
<<<<<<< HEAD

      conv_pattern - tuple/list
        Designates the (repeating) order of convolution filter sizes.
=======
>>>>>>> 62dd9ffa
      conv_depth - int/str
        If integer, a fixed number of convolution filters to use
        in the network.  If 'growth' tells the network to grow
        in depth to maintain a constant number of neurons.
      batch_norm - bool
        Whether or not to use batch normalization after each layer.

    Returns:
      A flexible flat style network keras network.
    """
    if (len(conv_pattern) > 0):
        assert (n_layers % len(conv_pattern) == 0), 'conv_pattern must divide into n_layers'

    inlayer = keras.layers.Input(inshape)
    b1 = inlayer
    for i in range(n_layers):
        kernel_size = conv_pattern[i % len(conv_pattern)]
        b1 = Conv2D(conv_depth, (kernel_size, kernel_size), activation='relu', padding='same')(b1)
        b1 = Conv2D(conv_depth, (kernel_size, kernel_size), activation='relu', padding='same')(b1)
        if (batch_norm):
            b1 = BatchNormalization()(b1)

    output_layer = Conv2D(n_classes, (1, 1), activation=output_activation, padding='same')(b1)
    model = keras.models.Model(inputs=inlayer, outputs=output_layer)
    return model<|MERGE_RESOLUTION|>--- conflicted
+++ resolved
@@ -1,18 +1,11 @@
-<<<<<<< HEAD
-from typing import Iterable
-import keras
-=======
 from typing import Tuple
->>>>>>> 62dd9ffa
 
 import keras
+
 from keras.layers.convolutional import Conv2D
 from keras.layers.normalization import BatchNormalization
 
 
-<<<<<<< HEAD
-def flat_regress_net(inshape : Iterable[int], n_classes : int, conv_depth : int, batch_norm : bool, n_layers : int, conv_pattern : Iterable[int], output_activation : str):
-=======
 # TODO:  Convert to kwargs with default settings, use those default settings in NetworkConfig
 
 def flat_regress_net(
@@ -22,9 +15,8 @@
     batch_norm: bool,
     n_layers: int,
     conv_pattern: Tuple[int],
-    output_activation: keras.layers.Activation,
+    output_activation: str,
 ) -> keras.models.Model:
->>>>>>> 62dd9ffa
     """ Construct a flat style network with flexible shape
 
     Arguments:
@@ -36,12 +28,9 @@
     kwargs - dict
       A dictionary of optional keyword arguments, which may contain
       extra keywords.  Values to use are:
-<<<<<<< HEAD
 
       conv_pattern - tuple/list
         Designates the (repeating) order of convolution filter sizes.
-=======
->>>>>>> 62dd9ffa
       conv_depth - int/str
         If integer, a fixed number of convolution filters to use
         in the network.  If 'growth' tells the network to grow
