import os

import keras
import keras.backend as K
import numpy as np

from rsCNN.data_management.sequences import BaseSequence
from rsCNN.networks import callbacks, histories, losses, models, network_configs
from rsCNN.utils import gpus, logger


_logger = logger.get_child_logger(__name__)


# TODO: rename Experiment to something more reasonable, as well as this file
class Experiment(object):
    data_config = None
    network_config = None
    model = None
    history = None
    resume = None
    train_sequence = None
    validation_sequence = None
    test_sequence = None

    def __init__(self, network_config: dict, resume: bool = False) -> None:
        self.network_config = network_config
        self.resume = resume

        if os.path.exists(self.network_config['model']['dir_out']):
            if histories.load_history(self.network_config['model']['dir_out']):
                assert self.resume, 'Resume must be true to continue training an existing model'
            original_config = network_configs.load_network_config(self.network_config['model']['dir_out'])
            differing_items = network_configs.compare_network_configs_get_differing_items(
                original_config, self.network_config)
            assert len(differing_items) == 0, \
                'Provided network config differs from network config for existing, trained model:  {}'.format(
                    differing_items)
        else:
            os.makedirs(self.network_config['model']['dir_out'])
            network_configs.save_network_config(network_config, self.network_config['model']['dir_out'])

    def build_or_load_model(self):
        _logger.info('Building or loading model')
        loss_function = losses.cropped_loss(
            self.network_config['architecture']['loss_metric'],
            self.network_config['architecture']['inshape'][0],
            self.network_config['architecture']['internal_window_radius']*2,
            weighted=self.network_config['architecture']['weighted']
        )
        self.history = histories.load_history(self.network_config['model']['dir_out']) or dict()
        if self.history:
            _logger.debug('History exists in out directory, loading model from same location')
            self.model = models.load_model(
                self.network_config['model']['dir_out'], custom_objects={'_cropped_loss': loss_function})
            # TODO:  do we want to warn or raise or nothing if the network type doesn't match the model type?
        else:
            _logger.debug('History does not exists in out directory, creating new model')
            self.model = self.network_config['architecture']['create_model'](
                self.network_config['architecture']['inshape'],
                self.network_config['architecture']['n_classes'],
                **self.network_config['architecture_options']
            )
            self.model.compile(loss=loss_function, optimizer=self.network_config['training']['optimizer'])
            if 'lr' in self.history:
                _logger.debug('Setting learning rate to value from last training epoch')
                K.set_value(self.model.optimizer.lr, self.history['lr'][-1])
        n_gpu_avail = gpus.get_count_available_gpus()
        _logger.debug('Using multiple GPUs with {} available'.format(n_gpu_avail))
        if (n_gpu_avail > 1):
            self._original_model = self.model
            self.model = keras.utils.multi_gpu_model(self._original_model, gpus=n_gpu_avail, cpu_relocation=True)
<<<<<<< HEAD
            self.model.callback_model = self._original_model
=======
>>>>>>> b852d6d1
            self.model.compile(loss=loss_function, optimizer=self.network_config['training']['optimizer'])

    def calculate_training_memory_usage(self, batch_size: int) -> float:
        # Shamelessly copied from
        # https://stackoverflow.com/questions/43137288/how-to-determine-needed-memory-of-keras-model
        # but not tested rigorously
        shapes_mem_count = 0
        for l in self.model.layers:
            single_layer_mem = 1
            for s in l.output_shape:
                if s is None:
                    continue
                single_layer_mem *= s
            shapes_mem_count += single_layer_mem

        trainable_count = np.sum([K.count_params(p) for p in set(self.model.trainable_weights)])
        non_trainable_count = np.sum([K.count_params(p) for p in set(self.model.non_trainable_weights)])

        number_size = 4.0
        if K.floatx() == 'float16':
            number_size = 2.0
        if K.floatx() == 'float64':
            number_size = 8.0

        total_memory = number_size*(batch_size*shapes_mem_count + trainable_count + non_trainable_count)
        gbytes = np.round(total_memory / (1024.0 ** 3), 3)
        return gbytes

    def fit_network(
            self,
            train_sequence: BaseSequence,
            validation_sequence: BaseSequence = None
    ) -> None:

        if self.network_config['model']['assert_gpu']:
            gpus.assert_gpu_available()

        model_callbacks = callbacks.get_callbacks(self.network_config, self.history)

        # TODO:  Check whether psutil.cpu_count gives the right answer on SLURM, i.e., the number of CPUs available to
        #  the job and not the total number on the instance.

        new_history = self.model.fit_generator(
            train_sequence,
            epochs=self.network_config['training']['max_epochs'],
            verbose=self.network_config['model']['verbosity'],
            callbacks=model_callbacks,
            validation_data=validation_sequence,
            max_queue_size=2,
            # workers=psutil.cpu_count(logical=True),
            # use_multiprocessing=True,
            shuffle=False,
            initial_epoch=len(self.history.get('lr', list())),
        )
        self.history = histories.combine_histories(self.history, new_history.history)
        histories.save_history(self.history, self.network_config['model']['dir_out'])
        models.save_model(self.model, self.network_config['model']['dir_out'])<|MERGE_RESOLUTION|>--- conflicted
+++ resolved
@@ -70,10 +70,6 @@
         if (n_gpu_avail > 1):
             self._original_model = self.model
             self.model = keras.utils.multi_gpu_model(self._original_model, gpus=n_gpu_avail, cpu_relocation=True)
-<<<<<<< HEAD
-            self.model.callback_model = self._original_model
-=======
->>>>>>> b852d6d1
             self.model.compile(loss=loss_function, optimizer=self.network_config['training']['optimizer'])
 
     def calculate_training_memory_usage(self, batch_size: int) -> float:
